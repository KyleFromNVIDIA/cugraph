--- conflicted
+++ resolved
@@ -139,19 +139,12 @@
     with:
       build_type: pull-request
       script: ci/test_wheel_nx-cugraph.sh
-<<<<<<< HEAD
-  wheel-build-cugraph-equivariant:
-=======
   wheel-build-cugraph-dgl:
     needs: wheel-tests-cugraph
->>>>>>> ae25ea17
     secrets: inherit
     uses: rapidsai/shared-workflows/.github/workflows/wheels-build.yaml@branch-24.02
     with:
       build_type: pull-request
-<<<<<<< HEAD
-      script: ci/build_wheel_cugraph-equivariant.sh
-=======
       script: ci/build_wheel_cugraph-dgl.sh
   wheel-tests-cugraph-dgl:
     needs: wheel-build-cugraph-dgl
@@ -176,7 +169,12 @@
       build_type: pull-request
       script: ci/test_wheel_cugraph-pyg.sh
       matrix_filter: map(select(.ARCH == "amd64" and .CUDA_VER == "11.8.0"))
->>>>>>> ae25ea17
+  wheel-build-cugraph-equivariant:
+    secrets: inherit
+    uses: rapidsai/shared-workflows/.github/workflows/wheels-build.yaml@branch-24.02
+    with:
+      build_type: pull-request
+      script: ci/build_wheel_cugraph-equivariant.sh
   devcontainer:
     secrets: inherit
     uses: rapidsai/shared-workflows/.github/workflows/build-in-devcontainer.yaml@branch-24.02

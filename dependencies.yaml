# Dependency list for https://github.com/rapidsai/dependency-file-generator
files:
  all:
    output: [conda]
    matrix:
      cuda: ["11.8", "12.2"]
      arch: [x86_64]
    includes:
      - checks
      - common_build
      - cpp_build
      - cuda
      - cuda_version
      - docs
      - python_build_rapids
      - python_build_wheel
      - python_build_cythonize
      - depends_on_rmm
      - depends_on_cudf
      - depends_on_dask_cudf
      - depends_on_pylibraft
      - depends_on_raft_dask
      - depends_on_pylibcugraphops
      - depends_on_pylibwholegraph
      - depends_on_cupy
      - depends_on_pytorch
      - python_run_cugraph
      - python_run_nx_cugraph
      - python_run_cugraph_dgl
      - python_run_cugraph_pyg
      - test_notebook
      - test_python_common
      - test_python_cugraph
      - test_python_pylibcugraph
      - test_python_nx_cugraph
  checks:
    output: none
    includes:
      - checks
      - py_version
  docs:
    output: none
    includes:
      - cuda_version
      - docs
      - py_version
      - depends_on_pylibcugraphops
  test_cpp:
    output: none
    includes:
      - cuda_version
      - test_cpp
  test_notebooks:
    output: none
    includes:
      - cuda_version
      - py_version
      - test_notebook
      - test_python_common
      - test_python_cugraph
  test_python:
    output: none
    includes:
      - cuda_version
      - depends_on_cudf
      - depends_on_pylibwholegraph
      - depends_on_pytorch
      - py_version
      - test_python_common
      - test_python_cugraph
      - test_python_pylibcugraph
  py_build_cugraph:
    output: pyproject
    pyproject_dir: python/cugraph
    extras:
      table: build-system
    includes:
      - python_build_rapids
      - python_build_cythonize
  py_rapids_build_cugraph:
    output: pyproject
    pyproject_dir: python/cugraph
    extras:
      table: tool.rapids-build-backend
      key: requires
    includes:
      - common_build
      - depends_on_rmm
      - depends_on_pylibraft
      - depends_on_pylibcugraph
  py_run_cugraph:
    output: pyproject
    pyproject_dir: python/cugraph
    extras:
      table: project
    includes:
      - depends_on_rmm
      - depends_on_cudf
      - depends_on_dask_cudf
      - depends_on_raft_dask
      - depends_on_pylibcugraph
      - depends_on_cupy
      - python_run_cugraph
  py_test_cugraph:
    output: pyproject
    pyproject_dir: python/cugraph
    extras:
      table: project.optional-dependencies
      key: test
    includes:
      - test_python_common
      - test_python_cugraph
      - depends_on_pylibwholegraph
  py_build_pylibcugraph:
    output: pyproject
    pyproject_dir: python/pylibcugraph
    extras:
      table: build-system
    includes:
      - python_build_rapids
      - python_build_cythonize
  py_rapids_build_pylibcugraph:
    output: pyproject
    pyproject_dir: python/pylibcugraph
    extras:
      table: tool.rapids-build-backend
      key: requires
    includes:
      - common_build
      - depends_on_rmm
      - depends_on_pylibraft
  py_run_pylibcugraph:
    output: pyproject
    pyproject_dir: python/pylibcugraph
    extras:
      table: project
    includes:
      - depends_on_rmm
      - depends_on_pylibraft
  py_test_pylibcugraph:
    output: pyproject
    pyproject_dir: python/pylibcugraph
    extras:
      table: project.optional-dependencies
      key: test
    includes:
      - depends_on_cudf
      - test_python_common
      - test_python_pylibcugraph
  py_build_nx_cugraph:
    output: pyproject
    pyproject_dir: python/nx-cugraph
    extras:
      table: build-system
    includes:
      - python_build_rapids
      - python_build_wheel
  py_run_nx_cugraph:
    output: pyproject
    pyproject_dir: python/nx-cugraph
    extras:
      table: project
    includes:
      - depends_on_pylibcugraph
      - depends_on_cupy
      - python_run_nx_cugraph
  py_test_nx_cugraph:
    output: pyproject
    pyproject_dir: python/nx-cugraph
    extras:
      table: project.optional-dependencies
      key: test
    includes:
      - test_python_common
      - test_python_nx_cugraph
  py_build_cugraph_dgl:
    output: pyproject
    pyproject_dir: python/cugraph-dgl
    extras:
      table: build-system
    includes:
      - python_build_rapids
      - python_build_wheel
  py_run_cugraph_dgl:
    output: pyproject
    pyproject_dir: python/cugraph-dgl
    extras:
      table: project
    includes:
      - python_run_cugraph_dgl
      - depends_on_pylibcugraphops
  py_test_cugraph_dgl:
    output: pyproject
    pyproject_dir: python/cugraph-dgl
    extras:
      table: project.optional-dependencies
      key: test
    includes:
      - test_python_common
      - depends_on_pylibwholegraph
      - depends_on_pytorch
  py_build_cugraph_pyg:
    output: pyproject
    pyproject_dir: python/cugraph-pyg
    extras:
      table: build-system
    includes:
      - python_build_rapids
      - python_build_wheel
  py_run_cugraph_pyg:
    output: pyproject
    pyproject_dir: python/cugraph-pyg
    extras:
      table: project
    includes:
      - python_run_cugraph_pyg
      - depends_on_pylibcugraphops
  py_test_cugraph_pyg:
    output: pyproject
    pyproject_dir: python/cugraph-pyg
    extras:
      table: project.optional-dependencies
      key: test
    includes:
      - test_python_common
      - depends_on_pylibwholegraph
      - depends_on_pytorch
  py_build_cugraph_equivariant:
    output: pyproject
    pyproject_dir: python/cugraph-equivariant
    extras:
      table: build-system
    includes:
      - python_build_rapids
      - python_build_wheel
  py_run_cugraph_equivariant:
    output: pyproject
    pyproject_dir: python/cugraph-equivariant
    extras:
      table: project
    includes:
      - depends_on_pylibcugraphops
  py_test_cugraph_equivariant:
    output: pyproject
    pyproject_dir: python/cugraph-equivariant
    extras:
      table: project.optional-dependencies
      key: test
    includes:
      - test_python_common
  py_build_cugraph_service_client:
    output: pyproject
    pyproject_dir: python/cugraph-service/client
    extras:
      table: build-system
    includes:
      - python_build_rapids
      - python_build_wheel
  py_run_cugraph_service_client:
    output: pyproject
    pyproject_dir: python/cugraph-service/client
    extras:
      table: project
    includes:
      - python_run_cugraph_service_client
  py_build_cugraph_service_server:
    output: pyproject
    pyproject_dir: python/cugraph-service/server
    extras:
      table: build-system
    includes:
      - python_build_rapids
      - python_build_wheel
  py_run_cugraph_service_server:
    output: pyproject
    pyproject_dir: python/cugraph-service/server
    extras:
      table: project
    includes:
      - depends_on_rmm
      - depends_on_cudf
      - depends_on_dask_cudf
      - depends_on_cupy
      - python_run_cugraph_service_server
  py_test_cugraph_service_server:
    output: pyproject
    pyproject_dir: python/cugraph-service/server
    extras:
      table: project.optional-dependencies
      key: test
    includes:
      - test_python_common
      - test_python_cugraph
  cugraph_dgl_dev:
    matrix:
      cuda: ["11.8"]
    output: conda
    conda_dir: python/cugraph-dgl/conda
    includes:
      - checks
      - depends_on_pylibcugraphops
      - cugraph_dgl_dev
      - test_python_common
  cugraph_pyg_dev:
    matrix:
      cuda: ["11.8"]
    output: conda
    conda_dir: python/cugraph-pyg/conda
    includes:
      - checks
      - depends_on_pylibcugraphops
      - cugraph_pyg_dev
      - test_python_common
channels:
  - rapidsai
  - rapidsai-nightly
  - dask/label/dev
  - pyg
  - dglteam/label/cu118
  - conda-forge
  - nvidia
dependencies:
  checks:
    common:
      - output_types: [conda, requirements]
        packages:
          - pre-commit
  cuda_version:
    specific:
      - output_types: conda
        matrices:
          - matrix:
              cuda: "11.2"
            packages:
              - cuda-version=11.2
          - matrix:
              cuda: "11.4"
            packages:
              - cuda-version=11.4
          - matrix:
              cuda: "11.5"
            packages:
              - cuda-version=11.5
          - matrix:
              cuda: "11.8"
            packages:
              - cuda-version=11.8
          - matrix:
              cuda: "12.0"
            packages:
              - cuda-version=12.0
          - matrix:
              cuda: "12.2"
            packages:
              - cuda-version=12.2
  cuda:
    specific:
      - output_types: [conda]
        matrices:
          - matrix:
              cuda: "12.*"
            packages:
              - cuda-cudart-dev
              - cuda-nvtx-dev
              - cuda-profiler-api
              - libcublas-dev
              - libcurand-dev
              - libcusolver-dev
              - libcusparse-dev
          - matrix:
              cuda: "11.*"
            packages:
              - cudatoolkit
              - cuda-nvtx
  common_build:
    common:
      - output_types: [conda, pyproject]
        packages:
          - &cmake_ver cmake>=3.26.4
          - ninja
  cpp_build:
    common:
      - output_types: [conda]
        packages:
          - c-compiler
          - cxx-compiler
<<<<<<< HEAD
          - libcudf==24.8.*,>=0.0.0a0
          - libcugraphops==24.8.*,>=0.0.0a0
          - libraft-headers==24.8.*,>=0.0.0a0
          - libraft==24.8.*,>=0.0.0a0
          - librmm==24.8.*,>=0.0.0a0
          - openmpi<5.0.3 # Required for building cpp-mgtests (multi-GPU tests)
=======
          - libcudf==24.8.*
          - libcugraphops==24.8.*
          - libraft-headers==24.8.*
          - libraft==24.8.*
          - librmm==24.8.*
          - openmpi # Required for building cpp-mgtests (multi-GPU tests)
>>>>>>> ddd9c19f
    specific:
      - output_types: [conda]
        matrices:
          - matrix:
              arch: x86_64
            packages:
              - gcc_linux-64=11.*
          - matrix:
              arch: aarch64
            packages:
              - gcc_linux-aarch64=11.*
      - output_types: [conda]
        matrices:
          - matrix:
              arch: x86_64
              cuda: "11.8"
            packages:
              - nvcc_linux-64=11.8
          - matrix:
              arch: aarch64
              cuda: "11.8"
            packages:
              - nvcc_linux-aarch64=11.8
          - matrix:
              cuda: "12.*"
            packages:
              - cuda-nvcc
  docs:
    common:
      - output_types: [conda]
        packages:
          - breathe
          - doxygen
          - graphviz
          - ipython
          - nbsphinx
          - numpydoc
          - pydata-sphinx-theme
          - recommonmark
          - sphinx-copybutton
          - sphinx-markdown-tables
          - sphinx<6
          - sphinxcontrib-websupport
  py_version:
    specific:
      - output_types: [conda]
        matrices:
          - matrix:
              py: "3.9"
            packages:
              - python=3.9
          - matrix:
              py: "3.10"
            packages:
              - python=3.10
          - matrix:
              py: "3.11"
            packages:
              - python=3.11
          - matrix:
            packages:
              - python>=3.9,<3.12
  python_build_rapids:
    common:
      - output_types: [conda, pyproject, requirements]
        packages:
          - rapids-build-backend>=0.3.1,<0.4.0.dev0
  python_build_wheel:
    common:
      - output_types: [conda, pyproject, requirements]
        packages:
          - setuptools>=61.0.0
          - wheel
  python_build_cythonize:
    common:
      - output_types: [conda, pyproject, requirements]
        packages:
          - cython>=3.0.0
      - output_types: conda
        packages:
          - scikit-build-core>=0.7.0
      - output_types: [pyproject, requirements]
        packages:
          - scikit-build-core[pyproject]>=0.7.0
  python_run_cugraph:
    common:
      - output_types: [conda, pyproject]
        packages:
          - &dask rapids-dask-dependency==24.8.*,>=0.0.0a0
          - &dask_cuda dask-cuda==24.8.*,>=0.0.0a0
          - &numba numba>=0.57
          - &numpy numpy>=1.23,<2.0a0
      - output_types: conda
        packages:
          - aiohttp
          - fsspec>=0.6.0
          - requests
          - nccl>=2.9.9
          - ucx-proc=*=gpu
          - &ucx_py ucx-py==0.39.*,>=0.0.0a0
      - output_types: pyproject
        packages:
            # cudf uses fsspec but is protocol independent. cugraph
            # dataset APIs require [http] extras for use with cudf.
          - fsspec[http]>=0.6.0
    specific:
      - output_types: pyproject
        matrices:
          - matrix:
              cuda: "11.*"
            packages:
              - &ucx_py_cu11 ucx-py-cu11==0.39.*,>=0.0.0a0
          - matrix:
              cuda: "12.*"
            packages:
              - &ucx_py_cu12 ucx-py-cu12==0.39.*,>=0.0.0a0
          - matrix:
            packages:
              - *ucx_py
  python_run_nx_cugraph:
    common:
      - output_types: [conda, pyproject]
        packages:
          - networkx>=3.0
          - *numpy
  python_run_cugraph_dgl:
    common:
      - output_types: [conda, pyproject]
        packages:
          - *numba
          - *numpy
    specific:
      - output_types: [pyproject]
        matrices:
          - matrix:
              cuda: "11.*"
            packages:
              - &cugraph_cu11 cugraph-cu11==24.8.*,>=0.0.0a0
          - matrix:
              cuda: "12.*"
            packages:
              - &cugraph_cu12 cugraph-cu12==24.8.*,>=0.0.0a0
          - matrix:
            packages:
              - &cugraph cugraph==24.8.*,>=0.0.0a0
  python_run_cugraph_pyg:
    common:
      - output_types: [conda, pyproject]
        packages:
          - *numba
          - *numpy
    specific:
      - output_types: [pyproject]
        matrices:
          - matrix:
              cuda: "11.*"
            packages:
              - *cugraph_cu11
          - matrix:
              cuda: "12.*"
            packages:
              - *cugraph_cu12
          - matrix:
            packages:
              - *cugraph
  python_run_cugraph_service_client:
    common:
      - output_types: [conda, pyproject]
        packages:
          - &thrift thriftpy2
  python_run_cugraph_service_server:
    common:
      - output_types: [conda, pyproject]
        packages:
          - *dask
          - *dask_cuda
          - *numba
          - *numpy
          - *thrift
      - output_types: pyproject
        packages:
          - *cugraph
          - cugraph-service-client==24.8.*,>=0.0.0a0
      - output_types: conda
        packages:
          - *ucx_py
    specific:
      - output_types: pyproject
        matrices:
          - matrix:
              cuda: "11.*"
            packages:
              - *ucx_py_cu11
          - matrix:
              cuda: "12.*"
            packages:
              - *ucx_py_cu12
          - matrix:
            packages:
              - *ucx_py
  test_cpp:
    common:
      - output_types: conda
        packages:
          - *cmake_ver
  test_notebook:
    common:
      - output_types: [conda, requirements]
        packages:
          - ipython
          - notebook>=0.5.0
      - output_types: [conda]
        packages:
          - wget
  test_python_common:
    common:
      - output_types: [conda, pyproject]
        packages:
          - pandas
          - pytest
          - pytest-benchmark
          - pytest-cov
          - pytest-xdist
          - scipy
  test_python_cugraph:
    common:
      - output_types: [conda, pyproject]
        packages:
          - networkx>=2.5.1
          - *numpy
          - python-louvain
          - scikit-learn>=0.23.1
      - output_types: [conda]
        packages:
<<<<<<< HEAD
          - &pylibwholegraph_conda pylibwholegraph==24.8.*,>=0.0.0a0
=======
          - pylibwholegraph==24.8.*
          # this thriftpy2 entry can be removed entirely (or switched to a '!=')
          # once a new release of that project resolves https://github.com/Thriftpy/thriftpy2/issues/281
          - thriftpy2<=0.5.0
>>>>>>> ddd9c19f
  test_python_pylibcugraph:
    common:
      - output_types: [conda, pyproject]
        packages:
          - *numpy
  test_python_nx_cugraph:
    common:
      - output_types: [conda, pyproject]
        packages:
          - packaging>=21
            # not needed by nx-cugraph tests, but is required for running networkx tests
          - pytest-mpl
  cugraph_dgl_dev:
    common:
      - output_types: [conda]
        packages:
          - cugraph==24.8.*,>=0.0.0a0
          - pytorch>=2.0
          - pytorch-cuda==11.8
          - dgl>=1.1.0.cu*
  cugraph_pyg_dev:
    common:
      - output_types: [conda]
        packages:
          - cugraph==24.8.*,>=0.0.0a0
          - pytorch>=2.0
          - pytorch-cuda==11.8
          - &tensordict tensordict>=0.1.2
          - pyg>=2.5,<2.6

  depends_on_pytorch:
    common:
      - output_types: [conda]
        packages:
          - &pytorch_conda pytorch>=2.0,<2.2.0a0

    specific:
      - output_types: [requirements, pyproject]
        matrices:
          - matrix: {cuda: "12.*"}
            packages:
              - &pytorch_pip torch>=2.0,<2.2.0a0
              - *tensordict
              - --extra-index-url=https://download.pytorch.org/whl/cu121
          - matrix: {cuda: "11.*"}
            packages:
              - *pytorch_pip
              - *tensordict
              - --extra-index-url=https://download.pytorch.org/whl/cu118
          - {matrix: null, packages: [*pytorch_pip, *tensordict]}

  depends_on_pylibwholegraph:
    common:
      - output_types: conda
        packages:
          - *pylibwholegraph_conda
      - output_types: requirements
        packages:
          # pip recognizes the index as a global option for the requirements.txt file
          - --extra-index-url=https://pypi.nvidia.com
          - --extra-index-url=https://pypi.anaconda.org/rapidsai-wheels-nightly/simple
    specific:
      - output_types: [requirements, pyproject]
        matrices:
          - matrix: {cuda: "12.*"}
            packages:
              - pylibwholegraph-cu12==24.8.*,>=0.0.0a0
          - matrix: {cuda: "11.*"}
            packages:
              - pylibwholegraph-cu11==24.8.*,>=0.0.0a0
          - {matrix: null, packages: [*pylibwholegraph_conda]}

  depends_on_rmm:
    common:
      - output_types: conda
        packages:
          - &rmm_conda rmm==24.8.*,>=0.0.0a0
      - output_types: requirements
        packages:
          # pip recognizes the index as a global option for the requirements.txt file
          - --extra-index-url=https://pypi.nvidia.com
          - --extra-index-url=https://pypi.anaconda.org/rapidsai-wheels-nightly/simple
    specific:
      - output_types: [requirements, pyproject]
        matrices:
          - matrix: {cuda: "12.*"}
            packages:
              - rmm-cu12==24.8.*,>=0.0.0a0
          - matrix: {cuda: "11.*"}
            packages:
              - rmm-cu11==24.8.*,>=0.0.0a0
          - {matrix: null, packages: [*rmm_conda]}

  depends_on_cudf:
    common:
      - output_types: conda
        packages:
          - &cudf_conda cudf==24.8.*,>=0.0.0a0
      - output_types: requirements
        packages:
          # pip recognizes the index as a global option for the requirements.txt file
          - --extra-index-url=https://pypi.nvidia.com
          - --extra-index-url=https://pypi.anaconda.org/rapidsai-wheels-nightly/simple
    specific:
      - output_types: [requirements, pyproject]
        matrices:
          - matrix: {cuda: "12.*"}
            packages:
              - cudf-cu12==24.8.*,>=0.0.0a0
          - matrix: {cuda: "11.*"}
            packages:
              - cudf-cu11==24.8.*,>=0.0.0a0
          - {matrix: null, packages: [*cudf_conda]}

  depends_on_dask_cudf:
    common:
      - output_types: conda
        packages:
          - &dask_cudf_conda dask-cudf==24.8.*,>=0.0.0a0
      - output_types: requirements
        packages:
          # pip recognizes the index as a global option for the requirements.txt file
          - --extra-index-url=https://pypi.nvidia.com
          - --extra-index-url=https://pypi.anaconda.org/rapidsai-wheels-nightly/simple
    specific:
      - output_types: [requirements, pyproject]
        matrices:
          - matrix: {cuda: "12.*"}
            packages:
              - dask-cudf-cu12==24.8.*,>=0.0.0a0
          - matrix: {cuda: "11.*"}
            packages:
              - dask-cudf-cu11==24.8.*,>=0.0.0a0
          - {matrix: null, packages: [*dask_cudf_conda]}

  depends_on_pylibraft:
    common:
      - output_types: conda
        packages:
          - &pylibraft_conda pylibraft==24.8.*,>=0.0.0a0
      - output_types: requirements
        packages:
          # pip recognizes the index as a global option for the requirements.txt file
          - --extra-index-url=https://pypi.nvidia.com
          - --extra-index-url=https://pypi.anaconda.org/rapidsai-wheels-nightly/simple
    specific:
      - output_types: [requirements, pyproject]
        matrices:
          - matrix: {cuda: "12.*"}
            packages:
              - pylibraft-cu12==24.8.*,>=0.0.0a0
          - matrix: {cuda: "11.*"}
            packages:
              - pylibraft-cu11==24.8.*,>=0.0.0a0
          - {matrix: null, packages: [*pylibraft_conda]}

  depends_on_raft_dask:
    common:
      - output_types: conda
        packages:
          - &raft_dask_conda raft-dask==24.8.*,>=0.0.0a0
      - output_types: requirements
        packages:
          # pip recognizes the index as a global option for the requirements.txt file
          - --extra-index-url=https://pypi.nvidia.com
          - --extra-index-url=https://pypi.anaconda.org/rapidsai-wheels-nightly/simple
    specific:
      - output_types: [requirements, pyproject]
        matrices:
          - matrix: {cuda: "12.*"}
            packages:
              - raft-dask-cu12==24.8.*,>=0.0.0a0
          - matrix: {cuda: "11.*"}
            packages:
              - raft-dask-cu11==24.8.*,>=0.0.0a0
          - {matrix: null, packages: [*raft_dask_conda]}

  depends_on_pylibcugraph:
    common:
      - output_types: conda
        packages:
          - &pylibcugraph_conda pylibcugraph==24.8.*,>=0.0.0a0
      - output_types: requirements
        packages:
          # pip recognizes the index as a global option for the requirements.txt file
          - --extra-index-url=https://pypi.nvidia.com
          - --extra-index-url=https://pypi.anaconda.org/rapidsai-wheels-nightly/simple
    specific:
      - output_types: [requirements, pyproject]
        matrices:
          - matrix: {cuda: "12.*"}
            packages:
              - pylibcugraph-cu12==24.8.*,>=0.0.0a0
          - matrix: {cuda: "11.*"}
            packages:
              - pylibcugraph-cu11==24.8.*,>=0.0.0a0
          - {matrix: null, packages: [*pylibcugraph_conda]}

  depends_on_pylibcugraphops:
    common:
      - output_types: conda
        packages:
          - &pylibcugraphops_conda pylibcugraphops==24.8.*,>=0.0.0a0
      - output_types: requirements
        packages:
          # pip recognizes the index as a global option for the requirements.txt file
          - --extra-index-url=https://pypi.nvidia.com
          - --extra-index-url=https://pypi.anaconda.org/rapidsai-wheels-nightly/simple
    specific:
      - output_types: [requirements, pyproject]
        matrices:
          - matrix: {cuda: "12.*"}
            packages:
              - pylibcugraphops-cu12==24.8.*,>=0.0.0a0
          - matrix: {cuda: "11.*"}
            packages:
              - pylibcugraphops-cu11==24.8.*,>=0.0.0a0
          - {matrix: null, packages: [*pylibcugraphops_conda]}

  depends_on_cupy:
    common:
      - output_types: conda
        packages:
          - cupy>=12.0.0
    specific:
      - output_types: [requirements, pyproject]
        matrices:
          - matrix: {cuda: "12.*"}
            packages:
              - cupy-cuda12x>=12.0.0
          - matrix: {cuda: "11.*"}
            packages: &cupy_packages_cu11
              - cupy-cuda11x>=12.0.0
          - {matrix: null, packages: *cupy_packages_cu11}<|MERGE_RESOLUTION|>--- conflicted
+++ resolved
@@ -384,21 +384,12 @@
         packages:
           - c-compiler
           - cxx-compiler
-<<<<<<< HEAD
           - libcudf==24.8.*,>=0.0.0a0
           - libcugraphops==24.8.*,>=0.0.0a0
           - libraft-headers==24.8.*,>=0.0.0a0
           - libraft==24.8.*,>=0.0.0a0
           - librmm==24.8.*,>=0.0.0a0
-          - openmpi<5.0.3 # Required for building cpp-mgtests (multi-GPU tests)
-=======
-          - libcudf==24.8.*
-          - libcugraphops==24.8.*
-          - libraft-headers==24.8.*
-          - libraft==24.8.*
-          - librmm==24.8.*
           - openmpi # Required for building cpp-mgtests (multi-GPU tests)
->>>>>>> ddd9c19f
     specific:
       - output_types: [conda]
         matrices:
@@ -633,14 +624,10 @@
           - scikit-learn>=0.23.1
       - output_types: [conda]
         packages:
-<<<<<<< HEAD
           - &pylibwholegraph_conda pylibwholegraph==24.8.*,>=0.0.0a0
-=======
-          - pylibwholegraph==24.8.*
           # this thriftpy2 entry can be removed entirely (or switched to a '!=')
           # once a new release of that project resolves https://github.com/Thriftpy/thriftpy2/issues/281
           - thriftpy2<=0.5.0
->>>>>>> ddd9c19f
   test_python_pylibcugraph:
     common:
       - output_types: [conda, pyproject]

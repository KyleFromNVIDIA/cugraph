# Copyright (c) 2023, NVIDIA CORPORATION.
# Licensed under the Apache License, Version 2.0 (the "License");
# you may not use this file except in compliance with the License.
# You may obtain a copy of the License at
#
#     http://www.apache.org/licenses/LICENSE-2.0
#
# Unless required by applicable law or agreed to in writing, software
# distributed under the License is distributed on an "AS IS" BASIS,
# WITHOUT WARRANTIES OR CONDITIONS OF ANY KIND, either express or implied.
# See the License for the specific language governing permissions and
# limitations under the License.

import tempfile

import os
import re

import cupy
import cudf

from cugraph.experimental.gnn import BulkSampler
from cugraph.utilities.utils import import_optional, MissingModule

from cugraph_pyg.data import CuGraphStore
from cugraph_pyg.loader.filter import _filter_cugraph_store
from cugraph_pyg.sampler.cugraph_sampler import _sampler_output_from_sampling_results

from typing import Union, Tuple, Sequence, List, Dict

torch_geometric = import_optional("torch_geometric")
InputNodes = (
    Sequence
    if isinstance(torch_geometric, MissingModule)
    else torch_geometric.typing.InputNodes
)


class EXPERIMENTAL__BulkSampleLoader:

    __ex_parquet_file = re.compile(r"batch=([0-9]+)\-([0-9]+)\.parquet")

    def __init__(
        self,
        feature_store: CuGraphStore,
        graph_store: CuGraphStore,
        input_nodes: InputNodes = None,
        batch_size: int = 0,
        shuffle: bool = False,
        edge_types: Sequence[Tuple[str]] = None,
        directory: Union[str, tempfile.TemporaryDirectory] = None,
        input_files: List[str] = None,
        starting_batch_id: int = 0,
        batches_per_partition: int = 100,
        # Sampler args
        num_neighbors: Union[List[int], Dict[Tuple[str, str, str], List[int]]] = None,
        replace: bool = True,
        # Other kwargs for the BulkSampler
        **kwargs,
    ):
        """
        Executes a bulk sampling job immediately upon creation.
        Allows iteration over the returned results.

        Parameters
        ----------
        feature_store: CuGraphStore
            The feature store containing features for the graph.

        graph_store: CuGraphStore
            The graph store containing the graph structure.

        input_nodes: InputNodes
            The input nodes associated with this sampler.
            If None, this loader will load batches
            from disk rather than performing sampling in memory.

        batch_size: int
            The number of input nodes per sampling batch.
            Generally required unless loading already-sampled
            data from disk.

        shuffle: bool (optional, default=False)
            Whether to shuffle the input indices.
            If True, will shuffle the input indices.
            If False, will create batches in the original order.

        edge_types: Sequence[Tuple[str]] (optional, default=None)
            The desired edge types for the subgraph.
            Defaults to all edges in the graph.

        directory: str (optional, default=new tempdir)
            The path of the directory to write samples to.
            Defaults to a new generated temporary directory.

        input_files: List[str] (optional, default=None)
            The input files to read from the directory containing
            samples.  This argument is only used when loading
            alread-sampled batches from disk.

        starting_batch_id: int (optional, default=0)
            The starting id for each batch.  Defaults to 0.

        batches_per_partition: int (optional, default=100)
            The number of batches in each output partition.
            Defaults to 100.  Gets passed to the bulk
            sampler if there is one; otherwise, this argument
            is used to determine which files to read.

        num_neighbors: Union[List[int],
                 Dict[Tuple[str, str, str], List[int]]] (required)
            The number of neighbors to sample for each node in each iteration.
            If an entry is set to -1, all neighbors will be included.
            In heterogeneous graphs, may also take in a dictionary denoting
            the number of neighbors to sample for each individual edge type.

            Note: in cuGraph, only one value of num_neighbors is currently supported.
            Passing in a dictionary will result in an exception.
        """

        self.__feature_store = feature_store
        self.__graph_store = graph_store
        self.__next_batch = -1
        self.__end_exclusive = -1
        self.__batches_per_partition = batches_per_partition
        self.__starting_batch_id = starting_batch_id

        if input_nodes is None:
            # Will be loading from disk
            self.__num_batches = input_nodes
            self.__directory = directory
            if input_files is None:
                if isinstance(self.__directory, str):
                    self.__input_files = iter(os.listdir(self.__directory))
                else:
                    self.__input_files = iter(os.listdir(self.__directory.name))
            else:
                self.__input_files = iter(input_files)
            return

        input_type, input_nodes = torch_geometric.loader.utils.get_input_nodes(
            (feature_store, graph_store), input_nodes
        )
        if input_type is not None:
            input_nodes = graph_store._get_sample_from_vertex_groups(
                {input_type: input_nodes}
            )

        if batch_size is None or batch_size < 1:
            raise ValueError("Batch size must be >= 1")

        self.__directory = tempfile.TemporaryDirectory(dir=directory)

        if isinstance(num_neighbors, dict):
            raise ValueError("num_neighbors dict is currently unsupported!")

        bulk_sampler = BulkSampler(
            batch_size,
            self.__directory.name,
            self.__graph_store._subgraph(edge_types),
            fanout_vals=num_neighbors,
            with_replacement=replace,
            batches_per_partition=self.__batches_per_partition,
            **kwargs,
        )

        # Make sure indices are in cupy
        input_nodes = cupy.asarray(input_nodes)

        # Shuffle
        if shuffle:
            cupy.random.shuffle(input_nodes)

        # Truncate if we can't evenly divide the input array
        stop = (len(input_nodes) // batch_size) * batch_size
        input_nodes = input_nodes[:stop]

        # Split into batches
        input_nodes = cupy.split(input_nodes, len(input_nodes) // batch_size)

        self.__num_batches = 0
        for batch_num, batch_i in enumerate(input_nodes):
            self.__num_batches += 1
            bulk_sampler.add_batches(
                cudf.DataFrame(
                    {
                        "start": batch_i,
                        "batch": cupy.full(
                            batch_size, batch_num + starting_batch_id, dtype="int32"
                        ),
                    }
                ),
                start_col_name="start",
                batch_col_name="batch",
            )

        bulk_sampler.flush()
        self.__input_files = iter(os.listdir(self.__directory.name))

    def __next__(self):
        # Load the next set of sampling results if necessary
        if self.__next_batch >= self.__end_exclusive:
            if self.__directory is None:
                raise StopIteration

            # Read the next parquet file into memory
            dir_path = (
                self.__directory
                if isinstance(self.__directory, str)
                else self.__directory.name
            )

            # Will raise StopIteration if there are no files left
            try:
                fname = next(self.__input_files)
<<<<<<< HEAD
                print('fname:', fname)
=======
>>>>>>> c49643c1
            except StopIteration as ex:
                # Won't delete a non-temp dir (since it would just be deleting a string)
                del self.__directory
                self.__directory = None
                raise StopIteration(ex)

            m = self.__ex_parquet_file.match(fname)
            if m is None:
                raise ValueError(f"Invalid parquet filename {fname}")

            self.__next_batch, end_inclusive = [int(g) for g in m.groups()]
            self.__end_exclusive = end_inclusive + 1

            parquet_path = os.path.join(
                dir_path,
                fname,
            )

            columns = {
                "sources": "int64",
                "destinations": "int64",
                # 'edge_id':'int64',
                "edge_type": "int32",
                "batch_id": "int32",
                "hop_id": "int32",
            }
            self.__data = cudf.read_parquet(parquet_path)
            self.__data = self.__data[list(columns.keys())].astype(columns)

        # Pull the next set of sampling results out of the dataframe in memory
        f = (self.__data["batch_id"] == self.__next_batch)
        print('batch:', self.__next_batch)
        print(self.__data.loc[f])

        sampler_output = _sampler_output_from_sampling_results(
            self.__data.loc[f], self.__graph_store
        )

        # Get ready for next iteration
        self.__next_batch += 1

        # Get and return the sampled subgraph
        if isinstance(torch_geometric, MissingModule):
            noi_index, row_dict, col_dict, edge_dict = sampler_output["out"]
            return _filter_cugraph_store(
                self.__feature_store,
                self.__graph_store,
                noi_index,
                row_dict,
                col_dict,
                edge_dict,
            )
        else:
            out = torch_geometric.loader.utils.filter_custom_store(
                self.__feature_store,
                self.__graph_store,
                sampler_output.node,
                sampler_output.row,
                sampler_output.col,
                sampler_output.edge,
            )

            out.set_value_dict('num_sampled_nodes', sampler_output.num_sampled_nodes)
            out.set_value_dict('num_sampled_edges', sampler_output.num_sampled_edges)

            return out

    def __iter__(self):
        return self


class EXPERIMENTAL__CuGraphNeighborLoader:
    def __init__(
        self,
        data: Union[CuGraphStore, Tuple[CuGraphStore, CuGraphStore]],
        input_nodes: Union[InputNodes, int] = None,
        batch_size: int = None,
        **kwargs,
    ):
        """
        Parameters
        ----------
        data: CuGraphStore or (CuGraphStore, CuGraphStore)
            The CuGraphStore or stores where the graph/feature data is held.

        batch_size: int (required)
            The number of input nodes in each batch.

        input_nodes: Union[InputNodes, int] (required)
            The input nodes associated with this sampler.

        **kwargs: kwargs
            Keyword arguments to pass through for sampling.
            i.e. "shuffle", "fanout"
            See BulkSampleLoader.
        """

        if input_nodes is None:
            raise ValueError("input_nodes is required")
        if batch_size is None:
            raise ValueError("batch_size is required")

        # Allow passing in a feature store and graph store as a tuple, as
        # in the standard PyG API.  If only one is passed, it is assumed
        # it is behaving as both a graph store and a feature store.
        if isinstance(data, (list, tuple)):
            self.__feature_store, self.__graph_store = data
        else:
            self.__feature_store = data
            self.__graph_store = data

        self.__batch_size = batch_size
        self.__input_nodes = input_nodes
        self.inner_loader_args = kwargs

    def __iter__(self):
        self.current_loader = EXPERIMENTAL__BulkSampleLoader(
            self.__feature_store,
            self.__graph_store,
            self.__input_nodes,
            self.__batch_size,
            **self.inner_loader_args,
        )

        return self.current_loader<|MERGE_RESOLUTION|>--- conflicted
+++ resolved
@@ -213,10 +213,6 @@
             # Will raise StopIteration if there are no files left
             try:
                 fname = next(self.__input_files)
-<<<<<<< HEAD
-                print('fname:', fname)
-=======
->>>>>>> c49643c1
             except StopIteration as ex:
                 # Won't delete a non-temp dir (since it would just be deleting a string)
                 del self.__directory

# Copyright (c) 2023, NVIDIA CORPORATION.
# Licensed under the Apache License, Version 2.0 (the "License");
# you may not use this file except in compliance with the License.
# You may obtain a copy of the License at
#
#     http://www.apache.org/licenses/LICENSE-2.0
#
# Unless required by applicable law or agreed to in writing, software
# distributed under the License is distributed on an "AS IS" BASIS,
# WITHOUT WARRANTIES OR CONDITIONS OF ANY KIND, either express or implied.
# See the License for the specific language governing permissions and
# limitations under the License.

import pytest

from cugraph_pyg.nn import GATv2Conv as CuGraphGATv2Conv

ATOL = 1e-6


@pytest.mark.parametrize("bipartite", [True, False])
@pytest.mark.parametrize("concat", [True, False])
@pytest.mark.parametrize("heads", [1, 2, 3, 5, 10, 16])
@pytest.mark.parametrize("use_edge_attr", [True, False])
@pytest.mark.parametrize("graph", ["basic_pyg_graph_1", "basic_pyg_graph_2"])
def test_gatv2_conv_equality(bipartite, concat, heads, use_edge_attr, graph, request):
    pytest.importorskip("torch_geometric", reason="PyG not available")
    import torch
    from torch_geometric.nn import GATv2Conv

<<<<<<< HEAD
=======
    torch.manual_seed(12345)
>>>>>>> b4e6d069
    edge_index, size = request.getfixturevalue(graph)
    edge_index = edge_index.cuda()

    if bipartite:
        in_channels = (5, 3)
        x = (
            torch.rand(size[0], in_channels[0]).cuda(),
            torch.rand(size[1], in_channels[1]).cuda(),
        )
    else:
        in_channels = 5
        x = torch.rand(size[0], in_channels).cuda()
    out_channels = 2

    if use_edge_attr:
        edge_dim = 3
        edge_attr = torch.rand(edge_index.size(1), edge_dim).cuda()
        csc, edge_attr_perm = CuGraphGATv2Conv.to_csc(
            edge_index, size, edge_attr=edge_attr
        )
    else:
        edge_dim = None
        edge_attr = edge_attr_perm = None
        csc = CuGraphGATv2Conv.to_csc(edge_index, size)

    kwargs = dict(bias=False, concat=concat, edge_dim=edge_dim)

    conv1 = GATv2Conv(
        in_channels, out_channels, heads, add_self_loops=False, **kwargs
    ).cuda()
    conv2 = CuGraphGATv2Conv(in_channels, out_channels, heads, **kwargs).cuda()

    with torch.no_grad():
        conv2.lin_src.weight.data = conv1.lin_l.weight.data.detach().clone()
        conv2.lin_dst.weight.data = conv1.lin_r.weight.data.detach().clone()
        conv2.att.data = conv1.att.data.flatten().detach().clone()
        if use_edge_attr:
            conv2.lin_edge.weight.data = conv1.lin_edge.weight.data.detach().clone()

    out1 = conv1(x, edge_index, edge_attr=edge_attr)
    out2 = conv2(x, csc, edge_attr=edge_attr_perm)
    assert torch.allclose(out1, out2, atol=ATOL)

    grad_output = torch.rand_like(out1)
    out1.backward(grad_output)
    out2.backward(grad_output)

    assert torch.allclose(conv1.lin_l.weight.grad, conv2.lin_src.weight.grad, atol=ATOL)
    assert torch.allclose(conv1.lin_r.weight.grad, conv2.lin_dst.weight.grad, atol=ATOL)

    assert torch.allclose(conv1.att.grad.flatten(), conv2.att.grad, atol=ATOL)

    if use_edge_attr:
        assert torch.allclose(
            conv1.lin_edge.weight.grad, conv2.lin_edge.weight.grad, atol=ATOL
        )<|MERGE_RESOLUTION|>--- conflicted
+++ resolved
@@ -28,10 +28,7 @@
     import torch
     from torch_geometric.nn import GATv2Conv
 
-<<<<<<< HEAD
-=======
     torch.manual_seed(12345)
->>>>>>> b4e6d069
     edge_index, size = request.getfixturevalue(graph)
     edge_index = edge_index.cuda()
 

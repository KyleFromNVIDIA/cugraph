# Copyright (c) 2019-2023, NVIDIA CORPORATION.
# Licensed under the Apache License, Version 2.0 (the "License");
# you may not use this file except in compliance with the License.
# You may obtain a copy of the License at
#
#     http://www.apache.org/licenses/LICENSE-2.0
#
# Unless required by applicable law or agreed to in writing, software
# distributed under the License is distributed on an "AS IS" BASIS,
# WITHOUT WARRANTIES OR CONDITIONS OF ANY KIND, either express or implied.
# See the License for the specific language governing permissions and
# limitations under the License.

from typing import Optional, Tuple, Any, Union, List, Dict

from enum import Enum, auto

from dataclasses import dataclass
from collections import defaultdict
from itertools import chain
from functools import cached_property

import numpy as np
import cupy
import pandas
import cudf
import cugraph

from cugraph.utilities.utils import import_optional, MissingModule

dd = import_optional("dask.dataframe")
distributed = import_optional("dask.distributed")
dask_cudf = import_optional("dask_cudf")

torch = import_optional("torch")
torch_geometric = import_optional("torch_geometric")

Tensor = None if isinstance(torch, MissingModule) else torch.Tensor
NdArray = None if isinstance(cupy, MissingModule) else cupy.ndarray
DaskCudfSeries = None if isinstance(dask_cudf, MissingModule) else dask_cudf.Series

TensorType = Union[Tensor, NdArray, cudf.Series, DaskCudfSeries]
NodeType = (
    None
    if isinstance(torch_geometric, MissingModule)
    else torch_geometric.typing.NodeType
)
EdgeType = (
    None
    if isinstance(torch_geometric, MissingModule)
    else torch_geometric.typing.EdgeType
)


class EdgeLayout(Enum):
    COO = "coo"
    CSC = "csc"
    CSR = "csr"


@dataclass
class CuGraphEdgeAttr:
    """
    Defines the attributes of an :obj:`GraphStore` edge.
    """

    # The type of the edge
    edge_type: Optional[Any]

    # The layout of the edge representation
    layout: EdgeLayout

    # Whether the edge index is sorted, by destination node. Useful for
    # avoiding sorting costs when performing neighbor sampling, and only
    # meaningful for COO (CSC and CSR are sorted by definition)
    is_sorted: bool = False

    # The number of nodes in this edge type. If set to None, will attempt to
    # infer with the simple heuristic int(self.edge_index.max()) + 1
    size: Optional[Tuple[int, int]] = None

    # NOTE we define __post_init__ to force-cast layout
    def __post_init__(self):
        self.layout = EdgeLayout(self.layout)

    @classmethod
    def cast(cls, *args, **kwargs):
        """
        Cast to a CuGraphTensorAttr from a tuple, list, or dict.

        Returns
        -------
        CuGraphTensorAttr
            contains the data of the tuple, list, or dict passed in
        """
        if len(args) == 1 and len(kwargs) == 0:
            elem = args[0]
            if elem is None:
                return None
            if isinstance(elem, CuGraphEdgeAttr):
                return elem
            if isinstance(elem, (tuple, list)):
                return cls(*elem)
            if isinstance(elem, dict):
                return cls(**elem)
        return cls(*args, **kwargs)


class _field_status(Enum):
    UNSET = auto()


@dataclass
class CuGraphTensorAttr:
    """
    Defines the attributes of a class:`FeatureStore` tensor; in particular,
    all the parameters necessary to uniquely identify a tensor from the feature
    store.

    Note that the order of the attributes is important; this is the order in
    which attributes must be provided for indexing calls. Feature store
    implementor classes can define a different ordering by overriding
    :meth:`TensorAttr.__init__`.
    """

    # The group name that the tensor corresponds to. Defaults to UNSET.
    group_name: Optional[str] = _field_status.UNSET

    # The name of the tensor within its group. Defaults to UNSET.
    attr_name: Optional[str] = _field_status.UNSET

    # The node indices the rows of the tensor correspond to. Defaults to UNSET.
    index: Optional[Any] = _field_status.UNSET

    # The properties in the FeatureStore the rows of the tensor correspond to.
    # Defaults to UNSET.
    properties: Optional[Any] = _field_status.UNSET

    # The datatype of the tensor.  Defaults to UNSET.
    dtype: Optional[Any] = _field_status.UNSET

    # Convenience methods

    def is_set(self, key):
        """
        Whether an attribute is set in :obj:`TensorAttr`.
        """
        if key not in self.__dataclass_fields__:
            raise KeyError(key)
        attr = getattr(self, key)
        return type(attr) != _field_status or attr != _field_status.UNSET

    def is_fully_specified(self):
        """
        Whether the :obj:`TensorAttr` has no unset fields.
        """
        return all([self.is_set(key) for key in self.__dataclass_fields__])

    def fully_specify(self):
        """
        Sets all :obj:`UNSET` fields to :obj:`None`.
        """
        for key in self.__dataclass_fields__:
            if not self.is_set(key):
                setattr(self, key, None)
        return self

    def update(self, attr):
        """
        Updates an :class:`TensorAttr` with set attributes from another
        :class:`TensorAttr`.
        """
        for key in self.__dataclass_fields__:
            if attr.is_set(key):
                setattr(self, key, getattr(attr, key))

    @classmethod
    def cast(cls, *args, **kwargs):
        """
        Casts to a CuGraphTensorAttr from a tuple, list, or dict

        Returns
        -------
        CuGraphTensorAttr
            contains the data of the tuple, list, or dict passed in
        """
        if len(args) == 1 and len(kwargs) == 0:
            elem = args[0]
            if elem is None:
                return None
            if isinstance(elem, CuGraphTensorAttr):
                return elem
            if isinstance(elem, (tuple, list)):
                return cls(*elem)
            if isinstance(elem, dict):
                return cls(**elem)
        return cls(*args, **kwargs)


class EXPERIMENTAL__CuGraphStore:
    """
    Duck-typed version of PyG's GraphStore and FeatureStore.
    """

    # TODO allow (and possibly require) separate stores for node, edge attrs
    # For now edge attrs are entirely unsupported.
    # TODO add an "expensive check" argument that ensures the graph store
    # and feature store are valid and compatible with PyG.
    def __init__(
        self,
        F: cugraph.gnn.FeatureStore,
        G: Union[Dict[str, Tuple[TensorType]], Dict[str, int]],
        num_nodes_dict: Dict[str, int],
        *,
        multi_gpu: bool = False,
        order="CSC",
    ):
        """
        Constructs a new CuGraphStore from the provided
        arguments.

        Parameters
        ----------
        F: cugraph.gnn.FeatureStore (Required)
            The feature store containing this graph's features.
            Typed lexicographic-ordered numbering convention
            should match that of the graph.

        G: dict[str, tuple[TensorType]] or dict[str, int] (Required)
            Dictionary of edge indices.
            Option 1 (graph in memory):

                Pass the edge indices: i.e.
                {
                ('author', 'writes', 'paper'): [[0,1,2],[2,0,1]],
                ('author', 'affiliated', 'institution'): [[0,1],[0,1]]
                }


            Option 2 (graph not in memory):

                Pass the number of edges: i.e.
                {
                ('author', 'writes', 'paper'): 2,
                ('author', 'affiliated', 'institution'): 2
                }
                If the graph is not in memory, manipulating the edge indices
                or calling sampling is not possible.  This is for cases where
                sampling has already been done and samples were written to disk.

            Note: the internal cugraph representation will use
            offsetted vertex and edge ids.

        num_nodes_dict: dict (Required)
            A dictionary mapping each node type to the count of nodes
            of that type in the graph.

        multi_gpu: bool (Optional, default = False)
            Whether the store should be backed by a multi-GPU graph.
            Requires dask to have been set up.

        order: bool (Optional ["CSR", "CSC"], default = CSC)
            The order to use for sampling.  Should nearly always be CSC
            unless there is a specific expectation of "reverse" sampling.
            It is also not uncommon to use CSR order for correctness
            testing, which some cuGraph-PyG tests do.
        """

        if None in G:
            raise ValueError("Unspecified edge types not allowed in PyG")

        self.__vertex_dtype = torch.int64

        self._tensor_attr_cls = CuGraphTensorAttr
        self._tensor_attr_dict = defaultdict(list)

        construct_graph = True
        if isinstance(next(iter(G.values())), int):
            # User has passed in the number of edges
            # (not the actual edge index), so the number of edges
            # does not need to be counted.
            num_edges_dict = dict(G)  # make sure the cugraph store owns this dict
            construct_graph = False
        else:
            # User has passed in the actual edge index, so the
            # number of edges needs to be counted.
            num_edges_dict = {
                pyg_can_edge_type: len(ei[0]) for pyg_can_edge_type, ei in G.items()
            }

        self.__infer_offsets(num_nodes_dict, num_edges_dict)
        self.__infer_existing_tensors(F)
        self.__infer_edge_types(num_nodes_dict, num_edges_dict)

        self._edge_attr_cls = CuGraphEdgeAttr

        self.__features = F
        self.__graph = None
        self.__is_graph_owner = False
        self.__order = order

        if construct_graph:
            if multi_gpu:
                self.__graph = distributed.get_client().get_dataset(
                    "cugraph_graph", default=None
                )

            if self.__graph is None:
                self.__graph = self.__construct_graph(
                    G, multi_gpu=multi_gpu, order=order
                )
                self.__is_graph_owner = True

        self.__subgraphs = {}

    def __del__(self):
        if self.__is_graph_owner:
            if isinstance(self.__graph._plc_graph, dict):
                distributed.get_client().unpublish_dataset("cugraph_graph")
            del self.__graph

    def __make_offsets(self, input_dict):
        offsets = {}
        offsets["stop"] = [input_dict[v] for v in sorted(input_dict.keys())]
        offsets["stop"] = torch.tensor(offsets["stop"])
        if torch.has_cuda:
            offsets["stop"] = offsets["stop"].cuda()

        cumsum = offsets["stop"].cumsum(0)
        offsets["start"] = cumsum - offsets["stop"]
        offsets["stop"] = cumsum - 1

        offsets["type"] = np.array(sorted(input_dict.keys()))

        return offsets

    def __infer_offsets(
        self,
        num_nodes_dict: Dict[str, int],
        num_edges_dict: Dict[Tuple[str, str, str], int],
    ) -> None:
        """
        Sets the vertex offsets for this store.
        """
        self.__vertex_type_offsets = self.__make_offsets(num_nodes_dict)

        # Need to convert tuples to string in order to use searchsorted
        # Can convert back using x.split('__')
        # Lexicographic ordering is unchanged.
        self.__edge_type_offsets = self.__make_offsets(
            {
                "__".join(pyg_can_edge_type): n
                for pyg_can_edge_type, n in num_edges_dict.items()
            }
        )

    def __construct_graph(
        self,
        edge_info: Dict[Tuple[str, str, str], List[TensorType]],
        multi_gpu: bool = False,
        order: str = "CSC",
    ) -> cugraph.MultiGraph:
        """
        This function takes edge information and uses it to construct
        a cugraph Graph.  It determines the numerical edge type by
        sorting the keys of the input dictionary
        (the canonical edge types).

        Parameters
        ----------
        edge_info: Dict[Tuple[str, str, str], List[TensorType]] (Required)
            Input edge info dictionary, where keys are the canonical
            edge type and values are the edge index (src/dst).

        multi_gpu: bool (Optional, default=False)
            Whether to construct a single-GPU or multi-GPU cugraph Graph.
            Defaults to a single-GPU graph.

        order: str (CSC or CSR)
            Essentially whether to reverse edges so that the cuGraph
            sampling algorithm operates on the CSC matrix instead of
            the CSR matrix.  Should nearly always be CSC unless there
            is a specific expectation of reverse sampling, or correctness
            testing is being performed.

        Returns
        -------
        A newly-constructed directed cugraph.MultiGraph object.
        """
        # Ensure the original dict is not modified.
        edge_info_cg = {}

        if order != "CSR" and order != "CSC":
            raise ValueError("Order must be either CSC (default) or CSR!")

        # Iterate over the keys in sorted order so that the created
        # numerical types correspond to the lexicographic order
        # of the keys, which is critical to converting the numeric
        # keys back to canonical edge types later.
        # FIXME don't always convert to host arrays (#3383)
        for pyg_can_edge_type in sorted(edge_info.keys()):
            src_type, _, dst_type = pyg_can_edge_type
            srcs, dsts = edge_info[pyg_can_edge_type]

            src_offset = np.searchsorted(self.__vertex_type_offsets["type"], src_type)
            srcs_t = srcs + int(self.__vertex_type_offsets["start"][src_offset])
            if isinstance(srcs_t, torch.Tensor):
                srcs_t = srcs_t.cpu()
            else:
                if isinstance(srcs_t, dask_cudf.Series):
                    srcs_t = srcs_t.compute()
                if isinstance(srcs_t, cudf.Series):
                    srcs_t = srcs_t.values_host

            dst_offset = np.searchsorted(self.__vertex_type_offsets["type"], dst_type)
            dsts_t = dsts + int(self.__vertex_type_offsets["start"][dst_offset])
            if isinstance(dsts_t, torch.Tensor):
                dsts_t = dsts_t.cpu()
            else:
                if isinstance(dsts_t, dask_cudf.Series):
                    dsts_t = dsts_t.compute()
                if isinstance(dsts_t, cudf.Series):
                    dsts_t = dsts_t.values_host

            edge_info_cg[pyg_can_edge_type] = (srcs_t, dsts_t)

        na_src = np.concatenate(
            [
                edge_info_cg[pyg_can_edge_type][0]
                for pyg_can_edge_type in sorted(edge_info_cg.keys())
            ]
        )

        na_dst = np.concatenate(
            [
                edge_info_cg[pyg_can_edge_type][1]
                for pyg_can_edge_type in sorted(edge_info_cg.keys())
            ]
        )

        et_offsets = self.__edge_type_offsets
        na_etp = np.concatenate(
            [
                np.full(
                    int(et_offsets["stop"][i] - et_offsets["start"][i] + 1),
                    i,
                    dtype="int32",
                )
                for i in range(len(self.__edge_type_offsets["start"]))
            ]
        )

        df = pandas.DataFrame(
            {
                "src": pandas.Series(na_dst)
                if order == "CSC"
                else pandas.Series(na_src),
                "dst": pandas.Series(na_src)
                if order == "CSC"
                else pandas.Series(na_dst),
                "etp": pandas.Series(na_etp),
            }
        )
        vertex_dtype = df.src.dtype

        if multi_gpu:
            nworkers = len(distributed.get_client().scheduler_info()["workers"])
            df = dd.from_pandas(df, npartitions=nworkers if len(df) > 32 else 1)

            # Ensure the dataframe is constructed on each partition
            # instead of adding additional synchronization head from potential
            # host to device copies.
            def get_empty_df():
                return cudf.DataFrame(
                    {
                        "src": cudf.Series([], dtype=vertex_dtype),
                        "dst": cudf.Series([], dtype=vertex_dtype),
                        "etp": cudf.Series([], dtype="int32"),
                    }
                )

            # Have to check for empty partitions and handle them appropriately
            df = df.persist()
            df = df.map_partitions(
                lambda f: cudf.DataFrame.from_pandas(f)
                if len(f) > 0
                else get_empty_df(),
                meta=get_empty_df(),
            ).reset_index(drop=True)
        else:
            df = cudf.from_pandas(df).reset_index(drop=True)

        graph = cugraph.MultiGraph(directed=True)
        if multi_gpu:
            graph.from_dask_cudf_edgelist(
                df,
                source="src",
                destination="dst",
                edge_type="etp",
            )
            distributed.get_client().publish_dataset(cugraph_graph=graph)
        else:
            graph.from_cudf_edgelist(
                df,
                source="src",
                destination="dst",
                edge_type="etp",
            )

        return graph

    @property
    def _edge_types_to_attrs(self) -> dict:
        return dict(self.__edge_types_to_attrs)

    @property
    def order(self) -> str:
        return self.__order

    @property
    def node_types(self) -> List[NodeType]:
        return list(self.__vertex_type_offsets["type"])

    @property
    def edge_types(self) -> List[EdgeType]:
        return list(self.__edge_types_to_attrs.keys())

    def canonical_edge_type_to_numeric(self, etype: EdgeType) -> int:
        return np.searchsorted(self.__edge_type_offsets["type"], "__".join(etype))

    def numeric_edge_type_to_canonical(self, etype: int) -> EdgeType:
        return tuple(self.__edge_type_offsets["type"][etype].split("__"))

    @cached_property
    def _is_delayed(self):
        if self.__graph is None:
            return False
        return self.__graph.is_multi_gpu()

    def _numeric_vertex_type_from_name(self, vertex_type_name: str) -> int:
        return np.searchsorted(self.__vertex_type_offsets["type"], vertex_type_name)

    def get_vertex_index(self, vtypes) -> TensorType:
        if isinstance(vtypes, str):
            vtypes = [vtypes]

        ix = torch.tensor([], dtype=torch.int64)

        if isinstance(self.__vertex_type_offsets, dict):
            vtypes = np.searchsorted(self.__vertex_type_offsets["type"], vtypes)
        for vtype in vtypes:
            start = int(self.__vertex_type_offsets["start"][vtype])
            stop = int(self.__vertex_type_offsets["stop"][vtype])
            ix = torch.concatenate(
                [
                    ix,
                    torch.arange(
                        start, stop + 1, 1, dtype=self.__vertex_dtype, device="cuda"
                    ),
                ]
            )

        return ix

    def put_edge_index(self, edge_index, edge_attr):
        """
        Adds additional edges to the graph.
        Not yet implemented.
        """
        raise NotImplementedError("Adding indices not supported.")

    def get_all_edge_attrs(self):
        """
        Gets a list of all edge types and indices in this store.

        Returns
        -------
        list[str]
            All edge types and indices in this store.
        """
        return self.__edge_types_to_attrs.values()

    def _get_edge_index(self, attr: CuGraphEdgeAttr) -> Tuple[TensorType, TensorType]:
        """
        Returns the edge index in the requested format
        (as defined by attr).  Currently, only unsorted
        COO is supported, which is returned as a (src,dst)
        tuple as expected by the PyG API.

        Parameters
        ----------
        attr: CuGraphEdgeAttr
            The CuGraphEdgeAttr specifying the
            desired edge type, layout (i.e. CSR, COO, CSC), and
            whether the returned index should be sorted (if COO).
            Currently, only unsorted COO is supported.

        Returns
        -------
        (src, dst) : Tuple[tensor type]
            Tuple of the requested edge index in COO form.
            Currently, only COO form is supported.
        """

        if self.__graph is None:
            raise ValueError("Graph is not in memory, cannot access edge index!")

        if attr.layout != EdgeLayout.COO:
            # TODO support returning CSR/CSC (Issue #3802)
            raise TypeError("Only COO direct access is supported!")

        # Currently, graph creation enforces that input vertex ids are always of
        # integer type.  Therefore, it is currently safe to assume that for MG
        # graphs, the src/dst col names are renumbered_src/dst
        # and for SG graphs, the src/dst col names are src/dst.
        # This may change in the future if/when renumbering or the graph
        # creation process is refactored.
        # See Issue #3201 for more details.
        # Also note src/dst are flipped so that cuGraph sampling is done in
        # CSC format rather than CSR format.
        if self._is_delayed:
            dst_col_name = self.__graph.renumber_map.renumbered_src_col_name
            src_col_name = self.__graph.renumber_map.renumbered_dst_col_name
        else:
            dst_col_name = self.__graph.srcCol
            src_col_name = self.__graph.dstCol

        # If there is only one edge type (homogeneous graph) then
        # bypass the edge filters for a significant speed improvement.
        if len(self.__edge_types_to_attrs) == 1:
            if attr.edge_type not in self.__edge_types_to_attrs:
                raise ValueError(
                    f"Requested edge type {attr.edge_type}" "is not present in graph."
                )

            df = self.__graph.edgelist.edgelist_df[[src_col_name, dst_col_name]]
            src_offset = 0
            dst_offset = 0
        else:
            src_type, _, dst_type = attr.edge_type
            src_offset = int(
                self.__vertex_type_offsets["start"][
                    self._numeric_vertex_type_from_name(src_type)
                ]
            )
            dst_offset = int(
                self.__vertex_type_offsets["start"][
                    self._numeric_vertex_type_from_name(dst_type)
                ]
            )
            coli = np.searchsorted(
                self.__edge_type_offsets["type"], "__".join(attr.edge_type)
            )

            df = self.__graph.edgelist.edgelist_df[
                [src_col_name, dst_col_name, self.__graph.edgeTypeCol]
            ]
            df = df[df[self.__graph.edgeTypeCol] == coli]
            df = df[[src_col_name, dst_col_name]]

        if self._is_delayed:
            df = df.compute()

        src = torch.as_tensor(df[src_col_name], device="cuda") - src_offset
        dst = torch.as_tensor(df[dst_col_name], device="cuda") - dst_offset

        src = src.to(self.__vertex_dtype)
        dst = dst.to(self.__vertex_dtype)

        if src.shape[0] != dst.shape[0]:
            raise IndexError("src and dst shape do not match!")

        return (src, dst)

    def get_edge_index(self, *args, **kwargs) -> Tuple[TensorType, TensorType]:
        """
        Synchronously gets an edge_index tensor from the materialized
        graph.

        Args:
            **attr(EdgeAttr): the edge attributes.

        Returns:
            EdgeTensorType: an edge_index tensor corresonding to the provided
            attributes, or None if there is no such tensor.

        Raises:
            KeyError: if the edge index corresponding to attr was not found.
        """

        edge_attr = self._edge_attr_cls.cast(*args, **kwargs)
        edge_attr.layout = EdgeLayout(edge_attr.layout)
        # Override is_sorted for CSC and CSR:
        # TODO treat is_sorted specially in this function, where is_sorted=True
        # returns an edge index sorted by column.
        edge_attr.is_sorted = edge_attr.is_sorted or (
            edge_attr.layout in [EdgeLayout.CSC, EdgeLayout.CSR]
        )
        edge_index = self._get_edge_index(edge_attr)
        if edge_index is None:
            raise KeyError(f"An edge corresponding to '{edge_attr}' was not " f"found")
        return edge_index

    def _subgraph(self, edge_types: List[tuple] = None) -> cugraph.MultiGraph:
        """
        Returns a subgraph with edges limited to those of a given type

        Parameters
        ----------
        edge_types : list of pyg canonical edge types
            Directly references the graph's internal edge types.  Does
            not accept PyG edge type tuples.

        Returns
        -------
        The appropriate extracted subgraph.  Will extract the subgraph
        if it has not already been extracted.

        """
        if self.__graph is None:
            raise ValueError("Graph is not in memory, cannot get subgraph")

        if edge_types is not None and set(edge_types) != set(
            self.__edge_types_to_attrs.keys()
        ):
            raise ValueError(
                "Subgraphing is currently unsupported, please"
                " specify all edge types in the graph or leave"
                " this argument empty."
            )

        return self.__graph

    def _get_vertex_groups_from_sample(
        self, nodes_of_interest: TensorType, is_sorted: bool = False
    ) -> dict:
        """
        Given a tensor of nodes of interest, this
        method a single dictionary, noi_index.

        noi_index is the original vertex ids grouped by vertex type.

        Example Input: [5, 2, 1, 10, 11, 8]
        Output: {'red_vertex': [5, 1, 8], 'blue_vertex': [2], 'green_vertex': [10, 11]}

        """

        noi_index = {}

        vtypes = cudf.Series(self.__vertex_type_offsets["type"])
        if len(vtypes) == 1:
            noi_index[vtypes.iloc[0]] = nodes_of_interest
        else:
            noi_type_indices = torch.searchsorted(
                torch.as_tensor(self.__vertex_type_offsets["stop"], device="cuda"),
                nodes_of_interest,
            )

            noi_types = vtypes.iloc[cupy.asarray(noi_type_indices)].reset_index(
                drop=True
            )
            noi_starts = self.__vertex_type_offsets["start"][noi_type_indices]

            noi_types = cudf.Series(noi_types, name="t").groupby("t").groups

            for type_name, ix in noi_types.items():
                # store the renumbering for this vertex type
                # renumbered vertex id is the index of the old id
                ix = torch.as_tensor(ix, device="cuda")
                # subtract off the offsets
                noi_index[type_name] = nodes_of_interest[ix] - noi_starts[ix]

        return noi_index

    def _get_sample_from_vertex_groups(
        self, vertex_groups: Dict[str, TensorType]
    ) -> TensorType:
        """
        Inverse of _get_vertex_groups_from_sample() (although with de-offsetted ids).
        Given a dictionary of node types and de-offsetted node ids, return
        the global (non-renumbered) vertex ids.

        Example Input: {'horse': [1, 3, 5], 'duck': [1, 2]}
        Output: [1, 3, 5, 14, 15]
        """
        t = torch.tensor([], dtype=torch.int64, device="cuda")

        for group_name, ix in vertex_groups.items():
            type_id = self._numeric_vertex_type_from_name(group_name)
            if not ix.is_cuda:
                ix = ix.cuda()
            offset = self.__vertex_type_offsets["start"][type_id]
            u = ix + offset
            t = torch.concatenate([t, u])

        return t

    def _get_renumbered_edge_groups_from_sample(
        self, sampling_results: cudf.DataFrame, noi_index: dict
    ) -> Tuple[dict, dict]:
        """
        Given a cudf (NOT dask_cudf) DataFrame of sampling results and a dictionary
        of non-renumbered vertex ids grouped by vertex type, this method
        outputs two dictionaries:
            1. row_dict
            2. col_dict
        (1) row_dict corresponds to the renumbered source vertex ids grouped
            by PyG edge type - (src, type, dst) tuple.
        (2) col_dict corresponds to the renumbered destination vertex ids grouped
            by PyG edge type (src, type, dst) tuple.
        * The two outputs combined make a PyG "edge index".
        * The ith element of each array corresponds to the same edge.
        * The _get_vertex_groups_from_sample() method is usually called
          before this one to get the noi_index.

        Example Input: Series({
                'sources': [0, 5, 11, 3],
                'destinations': [8, 2, 3, 5]},
                'edge_type': [1, 3, 5, 14]
            }),
            {
                'blue_vertex': [0, 5],
                'red_vertex': [3, 11],
                'green_vertex': [2, 8]
            }
        Output: {
                ('blue', 'etype1', 'green'): [0, 1],
                ('red', 'etype2', 'red'): [1],
                ('red', 'etype3', 'blue'): [0]
            },
            {
                ('blue', 'etype1', 'green'): [1, 0],
                ('red', 'etype2', 'red'): [0],
                ('red', 'etype3', 'blue'): [1]
            }

        """
        row_dict = {}
        col_dict = {}
        if len(self.__edge_types_to_attrs) == 1:
            t_pyg_type = list(self.__edge_types_to_attrs.values())[0].edge_type
            src_type, _, dst_type = t_pyg_type

            if len(self.__vertex_type_offsets["type"]) == 1:
                vtype = src_type
                id_table = noi_index[vtype]
                id_map = cudf.Series(
                    cupy.arange(id_table.shape[0], dtype="int32"),
                    name="new_id",
                    index=cupy.asarray(id_table),
                ).sort_index()

                ix_r = torch.searchsorted(
                    torch.as_tensor(id_map.index.values, device="cuda"),
                    torch.as_tensor(sampling_results.sources.values, device="cuda"),
                )
                row_dict[t_pyg_type] = torch.as_tensor(id_map.values, device="cuda")[
                    ix_r
                ]

                ix_c = torch.searchsorted(
                    torch.as_tensor(id_map.index.values, device="cuda"),
                    torch.as_tensor(
                        sampling_results.destinations.values, device="cuda"
                    ),
                )
                col_dict[t_pyg_type] = torch.as_tensor(id_map.values, device="cuda")[
                    ix_c
                ]
            else:
                dst_id_table = noi_index[dst_type]
                dst_id_map = cudf.DataFrame(
                    {
                        "dst": cupy.asarray(dst_id_table),
                        "new_id": cupy.arange(dst_id_table.shape[0]),
                    }
                ).set_index("dst")
                dst = dst_id_map["new_id"].loc[sampling_results.destinations]
                col_dict[t_pyg_type] = torch.as_tensor(dst.values, device="cuda")

                src_id_table = noi_index[src_type]
                src_id_map = cudf.DataFrame(
                    {
                        "src": cupy.asarray(src_id_table),
                        "new_id": cupy.arange(src_id_table.shape[0]),
                    }
                ).set_index("src")
                src = src_id_map["new_id"].loc[sampling_results.sources]
                row_dict[t_pyg_type] = torch.as_tensor(src.values, device="cuda")

        else:
            # This will retrieve the single string representation.
            # It needs to be converted to a tuple in the for loop below.
            eoi_types = (
                cudf.Series(self.__edge_type_offsets["type"])
                .iloc[sampling_results.edge_type.astype("int32")]
                .reset_index(drop=True)
            )

            eoi_types = cudf.Series(eoi_types, name="t").groupby("t").groups

            for pyg_can_edge_type_str, ix in eoi_types.items():
                pyg_can_edge_type = tuple(pyg_can_edge_type_str.split("__"))
<<<<<<< HEAD
                src_type, _, dst_type = pyg_can_edge_type
=======

                if self.__order == "CSR":
                    src_type, _, dst_type = pyg_can_edge_type
                else:  # CSC
                    dst_type, _, src_type = pyg_can_edge_type
>>>>>>> 8f95c793

                # Get the de-offsetted destinations
                dst_num_type = self._numeric_vertex_type_from_name(dst_type)
                destinations = torch.as_tensor(
                    sampling_results.destinations.iloc[ix].values, device="cuda"
                )
                destinations -= self.__vertex_type_offsets["start"][dst_num_type]

                # Create the col entry for this type
                dst_id_table = noi_index[dst_type]
                dst_id_map = (
                    cudf.Series(cupy.asarray(dst_id_table), name="dst")
                    .reset_index()
                    .rename(columns={"index": "new_id"})
                    .set_index("dst")
                )
                dst = dst_id_map["new_id"].loc[cupy.asarray(destinations)]
                col_dict[pyg_can_edge_type] = torch.as_tensor(dst.values, device="cuda")

                # Get the de-offsetted sources
                src_num_type = self._numeric_vertex_type_from_name(src_type)
                sources = torch.as_tensor(
                    sampling_results.sources.iloc[ix].values, device="cuda"
                )
                sources -= self.__vertex_type_offsets["start"][src_num_type]

                # Create the row entry for this type
                src_id_table = noi_index[src_type]
                src_id_map = (
                    cudf.Series(cupy.asarray(src_id_table), name="src")
                    .reset_index()
                    .rename(columns={"index": "new_id"})
                    .set_index("src")
                )
                src = src_id_map["new_id"].loc[cupy.asarray(sources)]
                row_dict[pyg_can_edge_type] = torch.as_tensor(src.values, device="cuda")

        return row_dict, col_dict

    def put_tensor(self, tensor, attr) -> None:
        raise NotImplementedError("Adding properties not supported.")

    def create_named_tensor(
        self, attr_name: str, properties: List[str], vertex_type: str, dtype: str
    ) -> None:
        """
        Create a named tensor that contains a subset of
        properties in the graph.

        Parameters
        ----------
        attr_name : str
            The name of the tensor within its group.
        properties : list[str]
            The properties the rows
            of the tensor correspond to.
        vertex_type : str
            The vertex type associated with this new tensor property.
        dtype : numpy/cupy dtype (i.e. 'int32') or torch dtype (i.e. torch.float)
            The datatype of the tensor.  Usually float32/float64.
        """
        self._tensor_attr_dict[vertex_type].append(
            CuGraphTensorAttr(
                vertex_type, attr_name, properties=properties, dtype=dtype
            )
        )

    def __infer_edge_types(
        self,
        num_nodes_dict: Dict[str, int],
        num_edges_dict: Dict[Tuple[str, str, str], int],
    ) -> None:
        self.__edge_types_to_attrs = {}

        for pyg_can_edge_type in sorted(num_edges_dict.keys()):
            sz_src = num_nodes_dict[pyg_can_edge_type[0]]
            sz_dst = num_nodes_dict[pyg_can_edge_type[-1]]
            self.__edge_types_to_attrs[pyg_can_edge_type] = CuGraphEdgeAttr(
                edge_type=pyg_can_edge_type,
                layout=EdgeLayout.COO,
                is_sorted=False,
                size=(sz_src, sz_dst),
            )

    def __infer_existing_tensors(self, F) -> None:
        """
        Infers the tensor attributes/features.
        """
        for attr_name, types_with_attr in F.get_feature_list().items():
            for vt in types_with_attr:
                attr_dtype = F.get_data(np.array([0]), vt, attr_name).dtype
                self.create_named_tensor(
                    attr_name=attr_name,
                    properties=None,
                    vertex_type=vt,
                    dtype=attr_dtype,
                )

    def get_all_tensor_attrs(self) -> List[CuGraphTensorAttr]:
        """
        Obtains all tensor attributes stored in this feature store.
        """
        # unpack and return the list of lists
        it = chain.from_iterable(self._tensor_attr_dict.values())
        return [CuGraphTensorAttr.cast(c) for c in it]

    def _get_tensor(self, attr: CuGraphTensorAttr) -> TensorType:
        feature_backend = self.__features.backend
        cols = attr.properties

        idx = attr.index
        if idx is not None:
            if feature_backend == "torch":
                if not isinstance(idx, torch.Tensor):
                    raise TypeError(
                        f"Type {type(idx)} invalid"
                        f" for feature store backend {feature_backend}"
                    )
                idx = idx.cpu()
            elif feature_backend == "numpy":
                # allow feature indexing through cupy arrays
                if isinstance(idx, cupy.ndarray):
                    idx = idx.get()
                elif isinstance(idx, torch.Tensor):
                    idx = np.asarray(idx.cpu())

        if cols is None:
            t = self.__features.get_data(idx, attr.group_name, attr.attr_name)
            if idx is None:
                t = t[-1]

            if isinstance(t, np.ndarray):
                t = torch.as_tensor(t, device="cpu")

            return t

        else:
            t = self.__features.get_data(idx, attr.group_name, cols[0])

            if len(t.shape) == 1:
                t = torch.tensor([t])

            for col in cols[1:]:
                u = self.__features.get_data(idx, attr.group_name, col)

                if len(u.shape) == 1:
                    u = torch.tensor([u])

                t = torch.concatenate([t, u])

            return t

    def _multi_get_tensor(self, attrs: List[CuGraphTensorAttr]) -> List[TensorType]:
        return [self._get_tensor(attr) for attr in attrs]

    def multi_get_tensor(self, attrs: List[CuGraphTensorAttr]) -> List[TensorType]:
        """
        Synchronously obtains a :class:`FeatureTensorType` object from the
        feature store for each tensor associated with the attributes in
        `attrs`.

        Parameters
        ----------
        attrs (List[TensorAttr]): a list of :class:`TensorAttr` attributes
        that identify the tensors to get.

        Returns
        -------
        List[FeatureTensorType]: a Tensor of the same type as the index for
        each attribute.

        Raises
        ------
            KeyError: if a tensor corresponding to an attr was not found.
            ValueError: if any input `TensorAttr` is not fully specified.
        """
        attrs = [
            self._infer_unspecified_attr(self._tensor_attr_cls.cast(attr))
            for attr in attrs
        ]
        bad_attrs = [attr for attr in attrs if not attr.is_fully_specified()]
        if len(bad_attrs) > 0:
            raise ValueError(
                f"The input TensorAttr(s) '{bad_attrs}' are not fully "
                f"specified. Please fully specify them by specifying all "
                f"'UNSET' fields"
            )

        tensors = self._multi_get_tensor(attrs)

        bad_attrs = [attrs[i] for i, v in enumerate(tensors) if v is None]
        if len(bad_attrs) > 0:
            raise KeyError(
                f"Tensors corresponding to attributes " f"'{bad_attrs}' were not found"
            )

        return [tensor for attr, tensor in zip(attrs, tensors)]

    def get_tensor(self, *args, **kwargs) -> TensorType:
        """
        Synchronously obtains a :class:`FeatureTensorType` object from the
        feature store. Feature store implementors guarantee that the call
        :obj:`get_tensor(put_tensor(tensor, attr), attr) = tensor` holds.

        Parameters
        ----------
        **attr (TensorAttr): Any relevant tensor attributes that correspond
            to the feature tensor. See the :class:`TensorAttr`
            documentation for required and optional attributes. It is the
            job of implementations of a :class:`FeatureStore` to store this
            metadata in a meaningful way that allows for tensor retrieval
            from a :class:`TensorAttr` object.

        Returns
        -------
        FeatureTensorType: a Tensor of the same type as the index.

        Raises
        ------
        KeyError: if the tensor corresponding to attr was not found.
        ValueError: if the input `TensorAttr` is not fully specified.
        """

        attr = self._tensor_attr_cls.cast(*args, **kwargs)
        attr = self._infer_unspecified_attr(attr)

        if not attr.is_fully_specified():
            raise ValueError(
                f"The input TensorAttr '{attr}' is not fully "
                f"specified. Please fully specify the input by "
                f"specifying all 'UNSET' fields."
            )

        tensor = self._get_tensor(attr)
        if tensor is None:
            raise KeyError(f"A tensor corresponding to '{attr}' was not found")
        return tensor

    def _get_tensor_size(self, attr: CuGraphTensorAttr) -> Union[List, int]:
        return self._get_tensor(attr).size()

    def get_tensor_size(self, *args, **kwargs) -> Union[List, int]:
        """
        Obtains the size of a tensor given its attributes, or :obj:`None`
        if the tensor does not exist.
        """
        attr = self._tensor_attr_cls.cast(*args, **kwargs)
        if not attr.is_set("index"):
            attr.index = None
        return self._get_tensor_size(attr)

    def _remove_tensor(self, attr):
        raise NotImplementedError("Removing features not supported")

    def _infer_unspecified_attr(self, attr: CuGraphTensorAttr) -> CuGraphTensorAttr:
        if attr.properties == _field_status.UNSET:
            # attempt to infer property names
            if attr.group_name in self._tensor_attr_dict:
                for n in self._tensor_attr_dict[attr.group_name]:
                    if attr.attr_name == n.attr_name:
                        attr.properties = n.properties
            else:
                raise KeyError(f"Invalid group name {attr.group_name}")

        if attr.dtype == _field_status.UNSET:
            # attempt to infer dtype
            if attr.group_name in self._tensor_attr_dict:
                for n in self._tensor_attr_dict[attr.group_name]:
                    if attr.attr_name == n.attr_name:
                        attr.dtype = n.dtype

        return attr

    def __len__(self):
        return len(self.get_all_tensor_attrs())<|MERGE_RESOLUTION|>--- conflicted
+++ resolved
@@ -901,15 +901,11 @@
 
             for pyg_can_edge_type_str, ix in eoi_types.items():
                 pyg_can_edge_type = tuple(pyg_can_edge_type_str.split("__"))
-<<<<<<< HEAD
-                src_type, _, dst_type = pyg_can_edge_type
-=======
 
                 if self.__order == "CSR":
                     src_type, _, dst_type = pyg_can_edge_type
                 else:  # CSC
                     dst_type, _, src_type = pyg_can_edge_type
->>>>>>> 8f95c793
 
                 # Get the de-offsetted destinations
                 dst_num_type = self._numeric_vertex_type_from_name(dst_type)

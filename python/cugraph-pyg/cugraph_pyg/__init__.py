--- conflicted
+++ resolved
@@ -11,8 +11,4 @@
 # See the License for the specific language governing permissions and
 # limitations under the License.
 
-<<<<<<< HEAD
-__version__ = "23.04.01"
-=======
-__version__ = "23.06.00"
->>>>>>> aee61812
+__version__ = "23.06.00"
--- conflicted
+++ resolved
@@ -156,26 +156,12 @@
 
     Parameters
     ----------
-<<<<<<< HEAD
-    graph : cuGraph.Graph, NetworkX.Graph, or CuPy sparse COO matrix
-        cuGraph graph descriptor with connectivity information. Edge weights,
-        if present, should be single or double precision floating point values.
-
-    source : Dependant on graph type. Index of the source vertex.
-
-    If graph is an instance of cuGraph.Graph or CuPy sparse COO matrix:
-        int
-
-    If graph is an instance of a NetworkX.Graph:
-        str
-=======
     graph : cugraph.Graph, networkx.Graph, CuPy or SciPy sparse matrix Graph or
         matrix object, which should contain the connectivity information. Edge
         weights, if present, should be single or double precision floating
         point values.
     source : int
         Index of the source vertex.
->>>>>>> e205fd07
 
     Returns
     -------

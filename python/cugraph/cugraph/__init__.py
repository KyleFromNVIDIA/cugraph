--- conflicted
+++ resolved
@@ -119,8 +119,4 @@
 from cugraph import gnn
 
 
-<<<<<<< HEAD
-__version__ = "23.04.01"
-=======
-__version__ = "23.06.00"
->>>>>>> aee61812
+__version__ = "23.06.00"
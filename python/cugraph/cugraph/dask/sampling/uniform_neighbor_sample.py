# Copyright (c) 2022-2023, NVIDIA CORPORATION.
#
# Licensed under the Apache License, Version 2.0 (the "License");
# you may not use this file except in compliance with the License.
# You may obtain a copy of the License at
#
#     http://www.apache.org/licenses/LICENSE-2.0
#
# Unless required by applicable law or agreed to in writing, software
# distributed under the License is distributed on an "AS IS" BASIS,
# WITHOUT WARRANTIES OR CONDITIONS OF ANY KIND, either express or implied.
# See the License for the specific language governing permissions and
# limitations under the License.

from __future__ import annotations

import warnings

import numpy
from dask import delayed
from dask.distributed import Lock, get_client, wait

import dask_cudf
import cudf
import cupy as cp

from pylibcugraph import ResourceHandle

from pylibcugraph import uniform_neighbor_sample as pylibcugraph_uniform_neighbor_sample

from cugraph.dask.comms import comms as Comms
from cugraph.dask import get_n_workers

from typing import Sequence, List, Union, Tuple
from typing import TYPE_CHECKING

from cugraph.dask.common.part_utils import (
    get_persisted_df_worker_map,
    persist_dask_df_equal_parts_per_worker,
)

if TYPE_CHECKING:
    from cugraph import Graph


src_n = "sources"
dst_n = "destinations"
indices_n = "indices"
weight_n = "weight"
edge_id_n = "edge_id"
edge_type_n = "edge_type"
batch_id_n = "batch_id"
offsets_n = "offsets"
hop_id_n = "hop_id"

map_n = "map"
map_offsets_n = "renumber_map_offsets"

start_col_name = "_START_"
batch_col_name = "_BATCH_"


def create_empty_df(indices_t, weight_t):
    df = cudf.DataFrame(
        {
            src_n: numpy.empty(shape=0, dtype=indices_t),
            dst_n: numpy.empty(shape=0, dtype=indices_t),
            indices_n: numpy.empty(shape=0, dtype=weight_t),
        }
    )
    return df


def create_empty_df_with_edge_props(
    indices_t,
    weight_t,
    return_offsets=False,
    renumber=False,
    use_legacy_names=True,
    include_hop_column=True,
    compression="COO",
):
    if compression != "COO":
        majors_name = "major_offsets"
    else:
        majors_name = src_n if use_legacy_names else "majors"

    minors_name = dst_n if use_legacy_names else "minors"

    if renumber:
        empty_df_renumber = cudf.DataFrame(
            {
                map_n: numpy.empty(shape=0, dtype=indices_t),
                map_offsets_n: numpy.empty(shape=0, dtype="int32"),
            }
        )

    if return_offsets:
        df = cudf.DataFrame(
            {
                majors_name: numpy.empty(shape=0, dtype=indices_t),
                minors_name: numpy.empty(shape=0, dtype=indices_t),
                weight_n: numpy.empty(shape=0, dtype=weight_t),
                edge_id_n: numpy.empty(shape=0, dtype=indices_t),
                edge_type_n: numpy.empty(shape=0, dtype="int32"),
            }
        )

        if include_hop_column:
            df[hop_id_n] = numpy.empty(shape=0, dtype="int32")

        empty_df_offsets = cudf.DataFrame(
            {
                offsets_n: numpy.empty(shape=0, dtype="int32"),
                batch_id_n: numpy.empty(shape=0, dtype="int32"),
            }
        )

        if renumber:
            return df, empty_df_offsets, empty_df_renumber
        else:
            return df, empty_df_offsets
    else:
        df = cudf.DataFrame(
            {
                majors_name: numpy.empty(shape=0, dtype=indices_t),
                minors_name: numpy.empty(shape=0, dtype=indices_t),
                weight_n: numpy.empty(shape=0, dtype=weight_t),
                edge_id_n: numpy.empty(shape=0, dtype=indices_t),
                edge_type_n: numpy.empty(shape=0, dtype="int32"),
                batch_id_n: numpy.empty(shape=0, dtype="int32"),
                hop_id_n: numpy.empty(shape=0, dtype="int32"),
            }
        )
        if renumber:
            return df, empty_df_renumber
        else:
            return df


def __get_label_to_output_comm_rank(min_batch_id, max_batch_id, n_workers):
    num_batches = max_batch_id - min_batch_id + 1
    num_batches = int(num_batches)
    z = cp.zeros(num_batches, dtype="int32")
    s = cp.array_split(cp.arange(num_batches), n_workers)
    for i, t in enumerate(s):
        z[t] = i

    return z


def _call_plc_uniform_neighbor_sample(
    sID,
    mg_graph_x,
    st_x,
    keep_batches_together,
    n_workers,
    min_batch_id,
    max_batch_id,
    fanout_vals,
    with_replacement,
    weight_t,
    with_edge_properties,
    random_state=None,
    return_offsets=False,
    return_hops=True,
    prior_sources_behavior=None,
    deduplicate_sources=False,
    renumber=False,
    use_legacy_names=True,
    include_hop_column=True,
    compress_per_hop=False,
    compression="COO",
):
    st_x = st_x[0]
    start_list_x = st_x[start_col_name]
    batch_id_list_x = st_x[batch_col_name] if batch_col_name in st_x else None

    label_list = None
    label_to_output_comm_rank = None
    if keep_batches_together:
        label_list = cp.arange(min_batch_id, max_batch_id + 1, dtype="int32")
        label_to_output_comm_rank = __get_label_to_output_comm_rank(
            min_batch_id, max_batch_id, n_workers
        )

    cupy_array_dict = pylibcugraph_uniform_neighbor_sample(
        resource_handle=ResourceHandle(Comms.get_handle(sID).getHandle()),
        input_graph=mg_graph_x,
        start_list=start_list_x,
        label_list=label_list,
        label_to_output_comm_rank=label_to_output_comm_rank,
        h_fan_out=fanout_vals,
        with_replacement=with_replacement,
        do_expensive_check=False,
        with_edge_properties=with_edge_properties,
        batch_id_list=batch_id_list_x,
        random_state=random_state,
        prior_sources_behavior=prior_sources_behavior,
        deduplicate_sources=deduplicate_sources,
        return_hops=return_hops,
        renumber=renumber,
        compression=compression,
        compress_per_hop=compress_per_hop,
        return_dict=True,
    )

<<<<<<< HEAD
=======
    # have to import here due to circular import issue
    from cugraph.sampling.sampling_utilities import (
        sampling_results_from_cupy_array_dict,
    )

    return sampling_results_from_cupy_array_dict(
        cupy_array_dict,
        weight_t,
        len(fanout_vals),
        with_edge_properties=with_edge_properties,
        return_offsets=return_offsets,
        renumber=renumber,
        use_legacy_names=use_legacy_names,
        include_hop_column=include_hop_column,
    )

>>>>>>> b4e6d069

def _mg_call_plc_uniform_neighbor_sample(
    client,
    session_id,
    input_graph,
    ddf,
    keep_batches_together,
    min_batch_id,
    max_batch_id,
    fanout_vals,
    with_replacement,
    weight_t,
    indices_t,
    with_edge_properties,
    random_state,
    return_offsets=False,
    return_hops=True,
    prior_sources_behavior=None,
    deduplicate_sources=False,
    renumber=False,
    use_legacy_names=True,
    include_hop_column=True,
    compress_per_hop=False,
    compression="COO",
):
    n_workers = None
    if keep_batches_together:
        n_workers = get_n_workers()

        if hasattr(min_batch_id, "compute"):
            min_batch_id = min_batch_id.compute()
        if hasattr(max_batch_id, "compute"):
            max_batch_id = max_batch_id.compute()

    result = [
        client.submit(
            _call_plc_uniform_neighbor_sample,
            session_id,
            input_graph._plc_graph[w],
            starts,
            keep_batches_together,
            n_workers,
            min_batch_id,
            max_batch_id,
            fanout_vals,
            with_replacement,
            weight_t=weight_t,
            with_edge_properties=with_edge_properties,
            # FIXME accept and properly transmute a numpy/cupy random state.
            random_state=hash((random_state, w)),
            return_offsets=return_offsets,
            return_hops=return_hops,
            prior_sources_behavior=prior_sources_behavior,
            deduplicate_sources=deduplicate_sources,
            renumber=renumber,
            use_legacy_names=use_legacy_names,  # remove in 23.12
            include_hop_column=include_hop_column,  # remove in 23.12
            compress_per_hop=compress_per_hop,
            compression=compression,
            allow_other_workers=False,
            pure=False,
        )
        for w, starts in ddf.items()
    ]
    del ddf

    empty_df = (
        create_empty_df_with_edge_props(
            indices_t,
            weight_t,
            return_offsets=return_offsets,
            renumber=renumber,
            use_legacy_names=use_legacy_names,
            compression=compression,
            include_hop_column=include_hop_column,
        )
        if with_edge_properties
        else create_empty_df(indices_t, weight_t)
    )
    if not isinstance(empty_df, (list, tuple)):
        empty_df = [empty_df]

    wait(result)

    nout = 1
    if return_offsets:
        nout += 1
    if renumber:
        nout += 1

    result_split = [delayed(lambda x: x, nout=nout)(r) for r in result]

    ddf = dask_cudf.from_delayed(
        [r[0] for r in result_split], meta=empty_df[0], verify_meta=False
    ).persist()
    return_dfs = [ddf]

    if return_offsets:
        ddf_offsets = dask_cudf.from_delayed(
            [r[1] for r in result_split], meta=empty_df[1], verify_meta=False
        ).persist()
        return_dfs.append(ddf_offsets)

    if renumber:
        ddf_renumber = dask_cudf.from_delayed(
            [r[-1] for r in result_split], meta=empty_df[-1], verify_meta=False
        ).persist()
        return_dfs.append(ddf_renumber)

    wait(return_dfs)
    wait([r.release() for r in result_split])
    wait([r.release() for r in result])
    del result

    if len(return_dfs) == 1:
        return return_dfs[0]
    else:
        return tuple(return_dfs)


def uniform_neighbor_sample(
    input_graph: Graph,
    start_list: Sequence,
    fanout_vals: List[int],
    *,
    with_replacement: bool = True,
    with_edge_properties: bool = False,  # deprecated
    with_batch_ids: bool = False,
    keep_batches_together=False,
    min_batch_id=None,
    max_batch_id=None,
    random_state: int = None,
    return_offsets: bool = False,
    return_hops: bool = True,
    include_hop_column: bool = True,  # deprecated
    prior_sources_behavior: str = None,
    deduplicate_sources: bool = False,
    renumber: bool = False,
    use_legacy_names=True,  # deprecated
    compress_per_hop=False,
    compression="COO",
    _multiple_clients: bool = False,
) -> Union[dask_cudf.DataFrame, Tuple[dask_cudf.DataFrame, dask_cudf.DataFrame]]:
    """
    Does neighborhood sampling, which samples nodes from a graph based on the
    current node's neighbors, with a corresponding fanout value at each hop.

    Parameters
    ----------
    input_graph : cugraph.Graph
        cuGraph graph, which contains connectivity information as dask cudf
        edge list dataframe

    start_list : int, list, cudf.Series, or dask_cudf.Series (int32 or int64)
        a list of starting vertices for sampling

    fanout_vals : list
        List of branching out (fan-out) degrees per starting vertex for each
        hop level.

    with_replacement: bool, optional (default=True)
        Flag to specify if the random sampling is done with replacement

    with_edge_properties: bool, optional (default=False)
        Deprecated.
        Flag to specify whether to return edge properties (weight, edge id,
        edge type, batch id, hop id) with the sampled edges.

    with_batch_ids: bool, optional (default=False)
        Flag to specify whether batch ids are present in the start_list

    keep_batches_together: bool (optional, default=False)
        If True, will ensure that the returned samples for each batch are on the
        same partition.

    min_batch_id: int (optional, default=None)
        Required for the keep_batches_together option.  The minimum batch id.

    max_batch_id: int (optional, default=None)
        Required for the keep_batches_together option.  The maximum batch id.

    random_state: int, optional
        Random seed to use when making sampling calls.

    return_offsets: bool, optional (default=False)
        Whether to return the sampling results with batch ids
        included as one dataframe, or to instead return two
        dataframes, one with sampling results and one with
        batch ids and their start offsets per rank.

    return_hops: bool, optional (default=True)
        Whether to return the sampling results with hop ids
        corresponding to the hop where the edge appeared.
        Defaults to True.

    include_hop_column: bool, optional (default=True)
        Deprecated.  Defaults to True.
        If True, will include the hop column even if
        return_offsets is True.  This option will
        be removed in release 23.12.

    prior_sources_behavior: str (Optional)
        Options are "carryover", and "exclude".
        Default will leave the source list as-is.
        Carryover will carry over sources from previous hops to the
        current hop.
        Exclude will exclude sources from previous hops from reappearing
        as sources in future hops.

    deduplicate_sources: bool, optional (default=False)
        Whether to first deduplicate the list of possible sources
        from the previous destinations before performing next
        hop.

    renumber: bool, optional (default=False)
        Whether to renumber on a per-batch basis.  If True,
        will return the renumber map and renumber map offsets
        as an additional dataframe.

    use_legacy_names: bool, optional (default=True)
        Whether to use the legacy column names (sources, destinations).
        If True, will use "sources" and "destinations" as the column names.
        If False, will use "majors" and "minors" as the column names.
        Deprecated.  Will be removed in release 23.12 in favor of always
        using the new names "majors" and "minors".

    compress_per_hop: bool, optional (default=False)
        Whether to compress globally (default), or to produce a separate
        compressed edgelist per hop.

    compression: str, optional (default=COO)
        Sets the compression type for the output minibatches.
        Valid options are COO (default), CSR, CSC, DCSR, and DCSC.

    _multiple_clients: bool, optional (default=False)
        internal flag to ensure sampling works with multiple dask clients
        set to True to prevent hangs in multi-client environment

    Returns
    -------
    result : dask_cudf.DataFrame or Tuple[dask_cudf.DataFrame, dask_cudf.DataFrame]
        GPU distributed data frame containing several dask_cudf.Series

        If with_edge_properties=True:
            ddf['sources']: dask_cudf.Series
                Contains the source vertices from the sampling result
            ddf['destinations']: dask_cudf.Series
                Contains the destination vertices from the sampling result
            ddf['indices']: dask_cudf.Series
                Contains the indices from the sampling result for path
                reconstruction

        If with_edge_properties=False:
            If return_offsets=False:
                df['sources']: dask_cudf.Series
                    Contains the source vertices from the sampling result
                df['destinations']: dask_cudf.Series
                    Contains the destination vertices from the sampling result
                df['edge_weight']: dask_cudf.Series
                    Contains the edge weights from the sampling result
                df['edge_id']: dask_cudf.Series
                    Contains the edge ids from the sampling result
                df['edge_type']: dask_cudf.Series
                    Contains the edge types from the sampling result
                df['batch_id']: dask_cudf.Series
                    Contains the batch ids from the sampling result
                df['hop_id']: dask_cudf.Series
                    Contains the hop ids from the sampling result
                If renumber=True:
                    (adds the following dataframe)
                    renumber_df['map']: dask_cudf.Series
                        Contains the renumber maps for each batch
                    renumber_df['offsets']: dask_cudf.Series
                        Contains the batch offsets for the renumber maps

            If return_offsets=True:
                df['sources']: dask_cudf.Series
                    Contains the source vertices from the sampling result
                df['destinations']: dask_cudf.Series
                    Contains the destination vertices from the sampling result
                df['edge_weight']: dask_cudf.Series
                    Contains the edge weights from the sampling result
                df['edge_id']: dask_cudf.Series
                    Contains the edge ids from the sampling result
                df['edge_type']: dask_cudf.Series
                    Contains the edge types from the sampling result
                df['hop_id']: dask_cudf.Series
                    Contains the hop ids from the sampling result

                offsets_df['batch_id']: dask_cudf.Series
                    Contains the batch ids from the sampling result
                offsets_df['offsets']: dask_cudf.Series
                    Contains the offsets of each batch in the sampling result
                If renumber=True:
                    (adds the following dataframe)
                    renumber_df['map']: dask_cudf.Series
                        Contains the renumber maps for each batch
                    renumber_df['offsets']: dask_cudf.Series
                        Contains the batch offsets for the renumber maps
    """

<<<<<<< HEAD
=======
    if compression not in ["COO", "CSR", "CSC", "DCSR", "DCSC"]:
        raise ValueError("compression must be one of COO, CSR, CSC, DCSR, or DCSC")

>>>>>>> b4e6d069
    if with_edge_properties:
        warning_msg = (
            "The with_edge_properties flag is deprecated"
            " and will be removed in the next release."
<<<<<<< HEAD
        )
        warnings.warn(warning_msg, DeprecationWarning)
=======
        )
        warnings.warn(warning_msg, FutureWarning)

    if (
        (compression != "COO")
        and (not compress_per_hop)
        and prior_sources_behavior != "exclude"
    ):
        raise ValueError(
            "hop-agnostic compression is only supported with"
            " the exclude prior sources behavior due to limitations "
            "of the libcugraph C++ API"
        )

    if compress_per_hop and prior_sources_behavior != "carryover":
        raise ValueError(
            "Compressing the edgelist per hop is only supported "
            "with the carryover prior sources behavior due to limitations"
            " of the libcugraph C++ API"
        )

    if include_hop_column:
        warning_msg = (
            "The include_hop_column flag is deprecated and will be"
            " removed in the next release in favor of always "
            "excluding the hop column when return_offsets is True"
        )
        warnings.warn(warning_msg, FutureWarning)

        if compression != "COO":
            raise ValueError(
                "Including the hop id column is only supported with COO compression."
            )
>>>>>>> b4e6d069

    if isinstance(start_list, int):
        start_list = [start_list]

    if isinstance(start_list, list):
        start_list = cudf.Series(
            start_list,
            dtype=input_graph.edgelist.edgelist_df[
                input_graph.renumber_map.renumbered_src_col_name
            ].dtype,
        )
    elif with_edge_properties and not with_batch_ids:
        if isinstance(start_list, (cudf.DataFrame, dask_cudf.DataFrame)):
            raise ValueError("expected 1d input for start list without batch ids")

        start_list = start_list.to_frame()
        if isinstance(start_list, dask_cudf.DataFrame):
            start_list = start_list.map_partitions(
                lambda df: df.assign(
                    **{batch_id_n: cudf.Series(cp.zeros(len(df), dtype="int32"))}
                )
            ).persist()
        else:
            start_list = start_list.reset_index(drop=True).assign(
                **{batch_id_n: cudf.Series(cp.zeros(len(start_list), dtype="int32"))}
            )

    if keep_batches_together and min_batch_id is None:
        raise ValueError(
            "must provide min_batch_id if using keep_batches_together option"
        )
    if keep_batches_together and max_batch_id is None:
        raise ValueError(
            "must provide max_batch_id if using keep_batches_together option"
        )
    if renumber and not keep_batches_together:
        raise ValueError(
            "mg uniform_neighbor_sample requires that keep_batches_together=True "
            "when performing renumbering."
        )

    # fanout_vals must be passed to pylibcugraph as a host array
    if isinstance(fanout_vals, numpy.ndarray):
        fanout_vals = fanout_vals.astype("int32")
    elif isinstance(fanout_vals, list):
        fanout_vals = numpy.asarray(fanout_vals, dtype="int32")
    elif isinstance(fanout_vals, cp.ndarray):
        fanout_vals = fanout_vals.get().astype("int32")
    elif isinstance(fanout_vals, cudf.Series):
        fanout_vals = fanout_vals.values_host.astype("int32")
    else:
        raise TypeError("fanout_vals must be a sequence, " f"got: {type(fanout_vals)}")

    if "value" in input_graph.edgelist.edgelist_df:
        weight_t = input_graph.edgelist.edgelist_df["value"].dtype
    else:
        weight_t = "float32"

    if "_SRC_" in input_graph.edgelist.edgelist_df:
        indices_t = input_graph.edgelist.edgelist_df["_SRC_"].dtype
    elif src_n in input_graph.edgelist.edgelist_df:
        indices_t = input_graph.edgelist.edgelist_df[src_n].dtype
    else:
        indices_t = numpy.int32

    if isinstance(start_list, (cudf.Series, dask_cudf.Series)):
        start_list = start_list.rename(start_col_name)
        ddf = start_list.to_frame()
    else:
        ddf = start_list
        columns = ddf.columns
        ddf = ddf.rename(
            columns={columns[0]: start_col_name, columns[-1]: batch_col_name}
        )

    if input_graph.renumbered:
        ddf = input_graph.lookup_internal_vertex_id(ddf, column_name=start_col_name)

    client = get_client()
    session_id = Comms.get_session_id()
    n_workers = get_n_workers()

    if isinstance(ddf, cudf.DataFrame):
        ddf = dask_cudf.from_cudf(ddf, npartitions=n_workers)

    ddf = ddf.repartition(npartitions=n_workers)
    ddf = persist_dask_df_equal_parts_per_worker(ddf, client)
    ddf = get_persisted_df_worker_map(ddf, client)

    sample_call_kwargs = {
        "client": client,
        "session_id": session_id,
        "input_graph": input_graph,
        "ddf": ddf,
        "keep_batches_together": keep_batches_together,
        "min_batch_id": min_batch_id,
        "max_batch_id": max_batch_id,
        "fanout_vals": fanout_vals,
        "with_replacement": with_replacement,
        "weight_t": weight_t,
        "indices_t": indices_t,
        "with_edge_properties": with_edge_properties,
        "random_state": random_state,
        "return_offsets": return_offsets,
        "return_hops": return_hops,
        "prior_sources_behavior": prior_sources_behavior,
        "deduplicate_sources": deduplicate_sources,
        "renumber": renumber,
        "use_legacy_names": use_legacy_names,
        "include_hop_column": include_hop_column,
        "compress_per_hop": compress_per_hop,
        "compression": compression,
    }

    if _multiple_clients:
        # Distributed centralized lock to allow
        # two disconnected processes (clients) to coordinate a lock
        # https://docs.dask.org/en/stable/futures.html?highlight=lock#distributed.Lock
        lock = Lock("plc_graph_access")
        if lock.acquire(timeout=100):
            try:
                ddf = _mg_call_plc_uniform_neighbor_sample(**sample_call_kwargs)
            finally:
                lock.release()
        else:
            raise RuntimeError(
                "Failed to acquire lock(plc_graph_access) while trying to sampling"
            )
    else:
        ddf = _mg_call_plc_uniform_neighbor_sample(**sample_call_kwargs)

    if return_offsets:
        if renumber:
            ddf, offsets_df, renumber_df = ddf
        else:
            ddf, offsets_ddf = ddf
    else:
        if renumber:
            ddf, renumber_df = ddf

    if input_graph.renumbered and not renumber:
        if use_legacy_names:
            ddf = input_graph.unrenumber(ddf, "sources", preserve_order=True)
            ddf = input_graph.unrenumber(ddf, "destinations", preserve_order=True)
        else:
            ddf = input_graph.unrenumber(ddf, "majors", preserve_order=True)
            ddf = input_graph.unrenumber(ddf, "minors", preserve_order=True)
    if return_offsets:
        if renumber:
            return ddf, offsets_df, renumber_df
        else:
            return ddf, offsets_ddf

    if renumber:
        return ddf, renumber_df

    return ddf<|MERGE_RESOLUTION|>--- conflicted
+++ resolved
@@ -205,8 +205,6 @@
         return_dict=True,
     )
 
-<<<<<<< HEAD
-=======
     # have to import here due to circular import issue
     from cugraph.sampling.sampling_utilities import (
         sampling_results_from_cupy_array_dict,
@@ -223,7 +221,6 @@
         include_hop_column=include_hop_column,
     )
 
->>>>>>> b4e6d069
 
 def _mg_call_plc_uniform_neighbor_sample(
     client,
@@ -525,20 +522,13 @@
                         Contains the batch offsets for the renumber maps
     """
 
-<<<<<<< HEAD
-=======
     if compression not in ["COO", "CSR", "CSC", "DCSR", "DCSC"]:
         raise ValueError("compression must be one of COO, CSR, CSC, DCSR, or DCSC")
 
->>>>>>> b4e6d069
     if with_edge_properties:
         warning_msg = (
             "The with_edge_properties flag is deprecated"
             " and will be removed in the next release."
-<<<<<<< HEAD
-        )
-        warnings.warn(warning_msg, DeprecationWarning)
-=======
         )
         warnings.warn(warning_msg, FutureWarning)
 
@@ -572,7 +562,6 @@
             raise ValueError(
                 "Including the hop id column is only supported with COO compression."
             )
->>>>>>> b4e6d069
 
     if isinstance(start_list, int):
         start_list = [start_list]

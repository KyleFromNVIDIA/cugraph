--- conflicted
+++ resolved
@@ -29,6 +29,7 @@
 
 def start_dask_client(
     protocol=None,
+    rmm_async=False,
     rmm_pool_size=None,
     dask_worker_devices=None,
     jit_unspill=False,
@@ -67,6 +68,7 @@
             local_directory=tempdir_object.name,
             protocol=protocol,
             rmm_pool_size=rmm_pool_size,
+            rmm_async=rmm_async,
             CUDA_VISIBLE_DEVICES=dask_worker_devices,
             jit_unspill=jit_unspill,
             device_memory_limit=device_memory_limit,
@@ -227,14 +229,6 @@
             return_val = func(*args, **kwargs)
             et = time.time()
             allocation_counts = client.run(_get_allocation_counts)
-<<<<<<< HEAD
-            allocation_counts = {
-                worker_id: _parse_allocation_counts(worker_allocations)
-                for worker_id, worker_allocations in allocation_counts.items()
-            }
-            
-=======
->>>>>>> ac5fcdb4
             if logging:
                 _print_allocation_statistics(
                     func, args, kwargs, et - st, allocation_counts

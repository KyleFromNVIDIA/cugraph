# Copyright (c) 2020, NVIDIA CORPORATION.
# Licensed under the Apache License, Version 2.0 (the "License");
# you may not use this file except in compliance with the License.
# You may obtain a copy of the License at
#
#     http://www.apache.org/licenses/LICENSE-2.0
#
# Unless required by applicable law or agreed to in writing, software
# distributed under the License is distributed on an "AS IS" BASIS,
# WITHOUT WARRANTIES OR CONDITIONS OF ANY KIND, either express or implied.
# See the License for the specific language governing permissions and
# limitations under the License.

import gc
import time
import numpy as np
import pandas as pd

import pytest

import cudf
import cugraph
from cugraph.tests import utils

# Temporarily suppress warnings till networkX fixes deprecation warnings
# (Using or importing the ABCs from 'collections' instead of from
# 'collections.abc' is deprecated, and in 3.8 it will stop working) for
# python 3.7.  Also, this import networkx needs to be relocated in the
# third-party group once this gets fixed.
import warnings

with warnings.catch_warnings():
    warnings.filterwarnings("ignore", category=DeprecationWarning)
    import networkx as nx


print("Networkx version : {} ".format(nx.__version__))


def cudify(d):
    if d is None:
        return None

    k = np.fromiter(d.keys(), dtype="int32")
    v = np.fromiter(d.values(), dtype="float32")
    cuD = cudf.DataFrame({"vertex": k, "values": v})
    return cuD


def cugraph_call(cu_M, max_iter, tol):
    # cugraph hits Call

    t1 = time.time()
    G = cugraph.DiGraph()
    G.from_cudf_edgelist(cu_M, source="0", destination="1")
    df = cugraph.hits(G, max_iter, tol)
    t2 = time.time() - t1
    print("Cugraph Time : " + str(t2))

    return df


# The function selects personalization_perc% of accessible vertices in graph M
# and randomly assigns them personalization values
def networkx_call(M, max_iter, tol):
    # in NVGRAPH tests we read as CSR and feed as CSC,
    # so here we do this explicitly
    print("Format conversion ... ")

    # Networkx Hits Call
    print("Solving... ")
    t1 = time.time()

    # Directed NetworkX graph
    Gnx = nx.from_pandas_edgelist(
        M, source="0", target="1", create_using=nx.DiGraph()
    )

    # same parameters as in NVGRAPH
    pr = nx.hits(Gnx, max_iter, tol, normalized=True)
    t2 = time.time() - t1

    print("Networkx Time : " + str(t2))

    return pr


DATASETS = ["../datasets/dolphins.csv", "../datasets/karate.csv"]

MAX_ITERATIONS = [50]
TOLERANCE = [1.0e-06]


# Test all combinations of default/managed and pooled/non-pooled allocation


@pytest.mark.parametrize("graph_file", DATASETS)
@pytest.mark.parametrize("max_iter", MAX_ITERATIONS)
@pytest.mark.parametrize("tol", TOLERANCE)
def test_hits(graph_file, max_iter, tol):
    gc.collect()

    M = utils.read_csv_for_nx(graph_file)
    hubs, authorities = networkx_call(M, max_iter, tol)

    cu_M = utils.read_csv_file(graph_file)
    cugraph_hits = cugraph_call(cu_M, max_iter, tol)

    # Calculating mismatch
    # hubs = sorted(hubs.items(), key=lambda x: x[0])
    # print("hubs = ", hubs)

    #
    #  Scores don't match.  Networkx uses the 1-norm,
    #  gunrock uses a 2-norm.  Eventually we'll add that
    #  as a parameter. For now, let's check the order
    #  which should match.  We'll allow 6 digits to right
    #  of decimal point accuracy
    #
    pdf = pd.DataFrame.from_dict(hubs, orient="index").sort_index()
    pdf = pdf.multiply(1000000).floordiv(1)
    cugraph_hits["nx_hubs"] = cudf.Series.from_pandas(pdf[0])

    pdf = pd.DataFrame.from_dict(authorities, orient="index").sort_index()
    pdf = pdf.multiply(1000000).floordiv(1)
    cugraph_hits["nx_authorities"] = cudf.Series.from_pandas(pdf[0])

    #
    #  Sort by hubs (cugraph) in descending order.  Then we'll
    #  check to make sure all scores are in descending order.
    #
<<<<<<< HEAD
    cugraph_hits = cugraph_hits.sort_values("hubs", False)
=======
    cugraph_hits = cugraph_hits.sort_values('hubs', ascending=False)
>>>>>>> 9b431c3d

    assert cugraph_hits["hubs"].is_monotonic_decreasing
    assert cugraph_hits["nx_hubs"].is_monotonic_decreasing

<<<<<<< HEAD
    cugraph_hits = cugraph_hits.sort_values("authorities", False)
=======
    cugraph_hits = cugraph_hits.sort_values('authorities', ascending=False)
>>>>>>> 9b431c3d

    assert cugraph_hits["authorities"].is_monotonic_decreasing
    assert cugraph_hits["nx_authorities"].is_monotonic_decreasing<|MERGE_RESOLUTION|>--- conflicted
+++ resolved
@@ -129,20 +129,12 @@
     #  Sort by hubs (cugraph) in descending order.  Then we'll
     #  check to make sure all scores are in descending order.
     #
-<<<<<<< HEAD
-    cugraph_hits = cugraph_hits.sort_values("hubs", False)
-=======
-    cugraph_hits = cugraph_hits.sort_values('hubs', ascending=False)
->>>>>>> 9b431c3d
+    cugraph_hits = cugraph_hits.sort_values("hubs", ascending=False)
 
     assert cugraph_hits["hubs"].is_monotonic_decreasing
     assert cugraph_hits["nx_hubs"].is_monotonic_decreasing
 
-<<<<<<< HEAD
-    cugraph_hits = cugraph_hits.sort_values("authorities", False)
-=======
-    cugraph_hits = cugraph_hits.sort_values('authorities', ascending=False)
->>>>>>> 9b431c3d
+    cugraph_hits = cugraph_hits.sort_values("authorities", ascending=False)
 
     assert cugraph_hits["authorities"].is_monotonic_decreasing
     assert cugraph_hits["nx_authorities"].is_monotonic_decreasing
--- conflicted
+++ resolved
@@ -24,12 +24,9 @@
 - PR #663 Replaced use of cudf._lib.gdf_dtype_from_value based on cudf refactoring
 - PR #670 Use cudf pandas version
 - PR #672 fix snmg pagerank based on cudf Buffer changes
-<<<<<<< HEAD
+- PR #681 fix column length mismatch cudf issue
 - PR #684 Deprecated cudf calls
-=======
 - PR #686 Balanced cut fix
->>>>>>> 00c8da63
-- PR #681 fix column length mismatch cudf issue
 
 # cuGraph 0.11.0 (11 Dec 2019)
 

--- conflicted
+++ resolved
@@ -8,11 +8,8 @@
 - PR #564 Update cudf type aliases
 - PR #562 Remove pyarrow dependency so we inherit the one cudf uses
 - PR #576 Remove adj list conversion automation from c++
-<<<<<<< HEAD
 - PR #587 API upgrade
-=======
 - PR #585 Remove BUILD_ABI references from CI scripts
->>>>>>> 6ec57524
 
 ## Bug Fixes
 - PR #570 Temporarily disabling 2 DB tests

# cuGraph 0.17.0 (Date TBD)

## New Features

## Improvements
- PR #1227 Pin cmake policies to cmake 3.17 version

## Bug Fixes
<<<<<<< HEAD
- PR #1237 update tests for assymetric graphs, enable personalization pagerank
=======
- PR #1242 Calling gunrock cmake using explicit -D options, re-enabling C++ tests

>>>>>>> d7d146ed

# cuGraph 0.16.0 (21 Oct 2020)

## New Features
- PR #1098 Add new graph classes to support 2D partitioning
- PR #1124 Sub-communicator initialization for 2D partitioning support
- PR #838 Add pattern accelerator API functions and pattern accelerator API based implementations of PageRank, Katz Centrality, BFS, and SSSP
- PR #1147 Added support for NetworkX graphs as input type
- PR #1157 Louvain API update to use graph_container_t
- PR #1151 MNMG extension for pattern accelerator based PageRank, Katz Centrality, BFS, and SSSP implementations (C++ part)
- PR #1163 Integrated 2D shuffling and Louvain updates
- PR #1178 Refactored cython graph factory code to scale to additional data types
- PR #1175 Integrated 2D pagerank python/cython infra
- PR #1177 Integrated 2D bfs and sssp python/cython infra
- PR #1172 MNMG Louvain implementation

## Improvements
- PR 1081 MNMG Renumbering - sort partitions by degree
- PR 1115 Replace deprecated rmm::mr::get_default_resource with rmm::mr::get_current_device_resource
- PR #1133 added python 2D shuffling
- PR 1129 Refactored test to use common dataset and added additional doc pages
- PR 1135 SG Updates to Louvain et. al.
- PR 1132 Upgrade Thrust to latest commit
- PR #1129 Refactored test to use common dataset and added additional doc pages
- PR #1145 Simple edge list generator
- PR #1144 updated documentation and APIs
- PR #1139 MNMG Louvain Python updates, Cython cleanup
- PR #1156 Add aarch64 gencode support
- PR #1149 Parquet read and concat within workers
- PR #1152 graph container cleanup, added arg for instantiating legacy types and switch statements to factory function
- PR #1164 MG symmetrize and conda env updates
- PR #1162 enhanced networkx testing
- PR #1169 Added RAPIDS cpp packages to cugraph dev env
- PR #1165 updated remaining algorithms to be NetworkX compatible
- PR #1176 Update ci/local/README.md
- PR #1184 BLD getting latest tags
- PR #1222 Added min CUDA version check to MG Louvain
- PR #1217 NetworkX Transition doc
- PR #1223 Update mnmg docs
- PR #1230 Improve gpuCI scripts

## Bug Fixes
- PR #1131 Show style checker errors with set +e
- PR #1150 Update RAFT git tag
- PR #1155 Remove RMM library dependency and CXX11 ABI handling
- PR #1158 Pass size_t* & size_t* instead of size_t[] & int[] for raft allgatherv's input parameters recvcounts & displs
- PR #1168 Disabled MG tests on single GPU
- PR #1166 Fix misspelling of function calls in asserts causing debug build to fail
- PR #1180 BLD Adopt RAFT model for cuhornet dependency
- PR #1181 Fix notebook error handling in CI
- PR #1199 BUG segfault in python test suite
- PR #1186 BLD Installing raft headers under cugraph
- PR #1192 Fix benchmark notes and documentation issues in graph.py
- PR #1196 Move subcomms init outside of individual algorithm functions
- PR #1198 Remove deprecated call to from_gpu_matrix
- PR #1174 Fix bugs in MNMG pattern accelerators and pattern accelerator based implementations of MNMG PageRank, BFS, and SSSP
- PR #1233 Temporarily disabling C++ tests for 0.16
- PR #1240 Require `ucx-proc=*=gpu`
- PR #1241 Fix a bug in personalized PageRank with the new graph primitives API.


# cuGraph 0.15.0 (26 Aug 2020)

## New Features
- PR #940 Add MG Batch BC
- PR #937 Add wrapper for gunrock HITS algorithm
- PR #939 Updated Notebooks to include new features and benchmarks
- PR #944 MG pagerank (dask)
- PR #947 MG pagerank (CUDA)
- PR #826 Bipartite Graph python API
- PR #963 Renumbering refactor, add multi GPU support
- PR #964 MG BFS (CUDA)
- PR #990 MG Consolidation
- PR #993 Add persistent Handle for Comms
- PR #979 Add hypergraph implementation to convert DataFrames into Graphs
- PR #1010 MG BFS (dask)
- PR #1018 MG personalized pagerank
- PR #1047 Updated select tests to use new dataset list that includes asymmetric directed graph
- PR #1090 Add experimental Leiden function
- PR #1077 Updated/added copyright notices, added copyright CI check from cuml
- PR #1100 Add support for new build process (Project Flash)
- PR #1093 New benchmarking notebook

## Improvements
- PR #898 Add Edge Betweenness Centrality, and endpoints to BC
- PR #913 Eliminate `rmm.device_array` usage
- PR #903 Add short commit hash to conda package
- PR #920 modify bfs test, update graph number_of_edges, update storage of transposedAdjList in Graph
- PR #933 Update mg_degree to use raft, add python tests
- PR #930 rename test_utils.h to utilities/test_utils.hpp and remove thrust dependency
- PR #934 Update conda dev environment.yml dependencies to 0.15
- PR #942 Removed references to deprecated RMM headers.
- PR #941 Regression python/cudf fix
- PR #945 Simplified benchmark --no-rmm-reinit option, updated default options
- PR #946 Install meta packages for dependencies
- PR #952 Updated get_test_data.sh to also (optionally) download and install datasets for benchmark runs
- PR #953 fix setting RAFT_DIR from the RAFT_PATH env var
- PR #954 Update cuGraph error handling to use RAFT
- PR #968 Add build script for CI benchmark integration
- PR #959 Add support for uint32_t and int64_t types for BFS (cpp side)
- PR #962 Update dask pagerank
- PR #975 Upgrade GitHub template
- PR #976 Fix error in Graph.edges(), update cuDF rename() calls
- PR #977 Update force_atlas2 to call on_train_end after iterating
- PR #980 Replace nvgraph Spectral Clustering (SC) functionality with RAFT SC
- PR #987 Move graph out of experimental namespace
- PR #984 Removing codecov until we figure out how to interpret failures that block CI
- PR #985 Add raft handle to BFS, BC and edge BC
- PR #991 Update conda upload versions for new supported CUDA/Python
- PR #988 Add clang and clang tools to the conda env
- PR #997 Update setup.cfg to run pytests under cugraph tests directory only
- PR #1007 Add tolerance support to MG Pagerank and fix
- PR #1009 Update benchmarks script to include requirements used
- PR #1014 Fix benchmarks script variable name
- PR #1021 Update cuGraph to use RAFT CUDA utilities
- PR #1019 Remove deprecated CUDA library calls
- PR #1024 Updated condata environment YML files
- PR #1026 update chunksize for mnmg, remove files and unused code
- PR #1028 Update benchmarks script to use ASV_LABEL
- PR #1030 MG directory org and documentation
- PR #1020 Updated Louvain to honor max_level, ECG now calls Louvain for 1 level, then full run.
- PR #1031 MG notebook
- PR #1034 Expose resolution (gamma) parameter in Louvain
- PR #1037 Centralize test main function and replace usage of deprecated `cnmem_memory_resource`
- PR #1041 Use S3 bucket directly for benchmark plugin
- PR #1056 Fix MG BFS performance
- PR #1062 Compute max_vertex_id in mnmg local data computation
- PR #1068 Remove unused thirdparty code
- PR #1105 Update `master` references to `main`

## Bug Fixes
- PR #936 Update Force Atlas 2 doc and wrapper
- PR #938 Quote conda installs to avoid bash interpretation
- PR #966 Fix build error (debug mode)
- PR #983 Fix offset calculation in COO to CSR
- PR #989: Fix issue with incorrect docker image being used in local build script
- PR #992 Fix unrenumber of predecessor
- PR #1008 Fix for cudf updates disabling iteration of Series/Columns/Index
- PR #1012 Fix Local build script README
- PR #1017 Fix more mg bugs
- PR #1022 Fix support for using a cudf.DataFrame with a MG graph
- PR #1025: Explicitly skip raft test folder for pytest 6.0.0
- PR #1027 Fix documentation
- PR #1033 Fix reparition error in big datasets, updated coroutine, fixed warnings
- PR #1036 Fixed benchmarks for new renumbering API, updated comments, added quick test-only benchmark run to CI
- PR #1040 Fix spectral clustering renumbering issue
- PR #1057 Updated raft dependency to pull fixes on cusparse selection in CUDA 11
- PR #1066 Update cugunrock to not build for unsupported CUDA architectures
- PR #1069 Fixed CUDA 11 Pagerank crash, by replacing CUB's SpMV with raft's.
- PR #1083 Fix NBs to run in nightly test run, update renumbering text, cleanup
- PR #1087 Updated benchmarks README to better describe how to get plugin, added rapids-pytest-benchmark plugin to conda dev environments
- PR #1101 Removed unnecessary device-to-host copy which caused a performance regression
- PR #1106 Added new release.ipynb to notebook test skip list
- PR #1125 Patch Thrust to workaround `CUDA_CUB_RET_IF_FAIL` macro clearing CUDA errors


# cuGraph 0.14.0 (03 Jun 2020)

## New Features
- PR #756 Add Force Atlas 2 layout
- PR #822 Added new functions in python graph class, similar to networkx
- PR #840 MG degree
- PR #875 UVM notebook
- PR #881 Raft integration infrastructure

## Improvements
- PR #917 Remove gunrock option from Betweenness Centrality
- PR #764 Updated sssp and bfs with GraphCSR, removed gdf_column, added nullptr weights test for sssp
- PR #765 Remove gdf_column from connected components
- PR #780 Remove gdf_column from cuhornet features
- PR #781 Fix compiler argument syntax for ccache
- PR #782 Use Cython's `new_build_ext` (if available)
- PR #788 Added options and config file to enable codecov
- PR #793 Fix legacy cudf imports/cimports
- PR #798 Edit return graph type in algorithms return graphs
- PR #799 Refactored graph class with RAII
- PR #802 Removed use of gdf_column from db code
- PR #803 Enable Ninja build
- PR #804 Cythonize in parallel
- PR #807 Updating the Python docs
- PR #817 Add native Betweenness Centrality with sources subset
- PR #818 Initial version of new "benchmarks" folder
- PR #820 MG infra and all-gather smoke test
- PR #823 Remove gdf column from nvgraph
- PR #829 Updated README and CONTRIBUTIOIN docs
- PR #831 Updated Notebook - Added K-Truss, ECG, and Betweenness Centrality
- PR #832 Removed RMM ALLOC from db subtree
- PR #833 Update graph functions to use new Graph class
- PR #834 Updated local gpuci build
- PR #836 Remove SNMG code
- PR #845 Add .clang-format & format all files
- PR #859 Updated main docs
- PR #862 Katz Centrality : Auto calculation of alpha parameter if set to none
- PR #865 Added C++ docs
- PR #866 Use RAII graph class in KTruss
- PR #867 Updates to support the latest flake8 version
- PR #874 Update setup.py to use custom clean command
- PR #876 Add BFS C++ tests
- PR #878 Updated build script
- PR #887 Updates test to common datasets
- PR #879 Add docs build script to repository
- PR #880 Remove remaining gdf_column references
- PR #882 Add Force Atlas 2 to benchmarks
- PR #891 A few gdf_column stragglers
- PR #893 Add external_repositories dir and raft symlink to .gitignore
- PR #897 Remove RMM ALLOC calls
- PR #899 Update include paths to remove deleted cudf headers
- PR #906 Update Louvain notebook
- PR #948 Move doc customization scripts to Jenkins

## Bug Fixes
- PR #927 Update scikit learn dependency
- PR #916 Fix CI error on Force Atlas 2 test
- PR #763 Update RAPIDS conda dependencies to v0.14
- PR #795 Fix some documentation
- PR #800 Fix bfs error in optimization path
- PR #825 Fix outdated CONTRIBUTING.md
- PR #827 Fix indexing CI errors due to cudf updates
- PR #844 Fixing tests, converting __getitem__ calls to .iloc
- PR #851 Removed RMM from tests
- PR #852 Fix BFS Notebook
- PR #855 Missed a file in the original SNMG PR
- PR #860 Fix all Notebooks
- PR #870 Fix Louvain
- PR #889 Added missing conftest.py file to benchmarks dir
- PR #896 mg dask infrastructure fixes
- PR #907 Fix bfs directed missing vertices
- PR #911 Env and changelog update
- PR #923 Updated pagerank with @afender 's temp fix for double-free crash
- PR #928 Fix scikit learn test install to work with libgcc-ng 7.3
- PR 935 Merge
- PR #956 Use new gpuCI image in local build script


# cuGraph 0.13.0 (31 Mar 2020)

## New Features
- PR #736 cuHornet KTruss integration
- PR #735 Integration gunrock's betweenness centrality
- PR #760 cuHornet Weighted KTruss

## Improvements
- PR #688 Cleanup datasets after testing on gpuCI
- PR #694 Replace the expensive cudaGetDeviceProperties call in triangle counting with cheaper cudaDeviceGetAttribute calls
- PR #701 Add option to filter datasets and tests when run from CI
- PR #715 Added new YML file for CUDA 10.2
- PR #719 Updated docs to remove CUDA 9.2 and add CUDA 10.2
- PR #720 Updated error messages
- PR #722 Refactor graph to remove gdf_column
- PR #723 Added notebook testing to gpuCI gpu build
- PR #734 Updated view_edge_list for Graph, added unrenumbering test, fixed column access issues
- PR #738 Move tests directory up a level
- PR #739 Updated Notebooks
- PR #740 added utility to extract paths from SSSP/BFS results
- PR #742 Rremove gdf column from jaccard
- PR #741 Added documentation for running and adding new benchmarks and shell script to automate
- PR #747 updated viewing of graph, datatypecasting and two hop neighbor unrenumbering for multi column
- PR #766 benchmark script improvements/refactorings: separate ETL steps, averaging, cleanup

## Bug Fixes
- PR #697 Updated versions in conda environments.
- PR #692 Add check after opening golden result files in C++ Katz Centrality tests.
- PR #702 Add libcypher include path to target_include_directories
- PR #716 Fixed bug due to disappearing get_column_data_ptr function in cudf
- PR #726 Fixed SSSP notebook issues in last cell
- PR #728 Temporary fix for dask attribute error issue
- PR #733 Fixed multi-column renumbering issues with indexes
- PR #746 Dask + Distributed 2.12.0+
- PR #753 ECG Error
- PR #758 Fix for graph comparison failure
- PR #761 Added flag to not treat deprecation warnings as errors, for now
- PR #771 Added unrenumbering in wcc and scc. Updated tests to compare vertices of largest component
- PR #774 Raise TypeError if a DiGraph is used with spectral*Clustering()

# cuGraph 0.12.0 (04 Feb 2020)

## New Features
- PR #628 Add (Di)Graph constructor from Multi(Di)Graph
- PR #630 Added ECG clustering
- PR #636 Added Multi-column renumbering support

## Improvements
- PR #640 remove gdf_column in sssp
- PR #629 get rid of gdf_column in pagerank
- PR #641 Add codeowners
- PR #646 Skipping all tests in test_bfs_bsp.py since SG BFS is not formally supported
- PR #652 Remove gdf_column in BFS
- PR #660 enable auto renumbering
- PR #664 Added support for Louvain early termination.
- PR #667 Drop `cython` from run requirements in conda recipe
- PR #666 Incorporate multicolumn renumbering in python graph class for Multi(Di)Graph
- PR #685 Avoid deep copy in index reset

## Bug Fixes
- PR #634 renumber vertex ids passed in analytics
- PR #649 Change variable names in wjaccard and woverlap to avoid exception
- PR #651 fix cudf error in katz wrapper and test nstart
- PR #663 Replaced use of cudf._lib.gdf_dtype_from_value based on cudf refactoring
- PR #670 Use cudf pandas version
- PR #672 fix snmg pagerank based on cudf Buffer changes
- PR #681 fix column length mismatch cudf issue
- PR #684 Deprecated cudf calls
- PR #686 Balanced cut fix
- PR #689 Check graph input type, disable Multi(Di)Graph, add cugraph.from_cudf_edgelist


# cuGraph 0.11.0 (11 Dec 2019)

## New Features
- PR #588 Python graph class and related changes
- PR #630 Adds ECG clustering functionality

## Improvements
- PR #569 Added exceptions
- PR #554 Upgraded namespace so that cugraph can be used for the API.
- PR #564 Update cudf type aliases
- PR #562 Remove pyarrow dependency so we inherit the one cudf uses
- PR #576 Remove adj list conversion automation from c++
- PR #587 API upgrade
- PR #585 Remove BUILD_ABI references from CI scripts
- PR #591 Adding initial GPU metrics to benchmark utils
- PR #599 Pregel BFS
- PR #601 add test for type conversion, edit createGraph_nvgraph
- PR #614 Remove unused CUDA conda labels
- PR #616 Remove c_ prefix
- PR #618 Updated Docs
- PR #619 Transition guide

## Bug Fixes
- PR #570 Temporarily disabling 2 DB tests
- PR #573 Fix pagerank test and symmetrize for cudf 0.11
- PR #574 dev env update
- PR #580 Changed hardcoded test output file to a generated tempfile file name
- PR #595 Updates to use the new RMM Python reinitialize() API
- PR #625 use destination instead of target when adding edgelist

# cuGraph 0.10.0 (16 Oct 2019)


## New Features
- PR #469 Symmetrize a COO
- PR #477 Add cuHornet as a submodule
- PR #483 Katz Centrality
- PR #524 Integrated libcypher-parser conda package into project.
- PR #493 Added C++ findMatches operator for OpenCypher query.
- PR #527 Add testing with asymmetric graph (where appropriate)
- PR #520 KCore and CoreNumber
- PR #496 Gunrock submodule + SM prelimis.
- PR #575 Added updated benchmark files that use new func wrapper pattern and asvdb

## Improvements
- PR #466 Add file splitting test; Update to reduce dask overhead
- PR #468 Remove unnecessary print statement
- PR #464 Limit initial RMM pool allocator size to 128mb so pytest can run in parallel
- PR #474 Add csv file writing, lazy compute - snmg pagerank
- PR #481 Run bfs on unweighted graphs when calling sssp
- PR #491 Use YYMMDD tag in nightly build
- PR #487 Add woverlap test, add namespace in snmg COO2CSR
- PR #531 Use new rmm python package

## Bug Fixes
- PR #458 Fix potential race condition in SSSP
- PR #471 Remove nvidia driver installation from ci/cpu/build.sh
- PR #473 Re-sync cugraph with cudf (cudf renamed the bindings directory to _lib).
- PR #480 Fixed DASK CI build script
- PR #478 Remove requirements and setup for pi
- PR #495 Fixed cuhornet and cmake for Turing cards
- PR #489 Handle negative vertex ids in renumber
- PR #519 Removed deprecated cusparse calls
- PR #522 Added the conda dev env file for 10.1
- PR #525 Update build scripts and YYMMDD tagging for nightly builds
- PR #548 Added missing cores documentation
- PR #556 Fixed recursive remote options for submodules
- PR #559 Added RMM init check so RMM free APIs are not called if not initialized


# cuGraph 0.9.0 (21 Aug 2019)

## New Features
- PR #361 Prototypes for cusort functions
- PR #357 Pagerank cpp API
- PR #366 Adds graph.degrees() function returning both in and out degree.
- PR #380 First implemention of cusort - SNMG key/value sorting
- PR #416 OpenCypher: Added C++ implementation of db_object class and assorted other classes
- PR #411 Integrate dask-cugraph in cugraph
- PR #411 Integrate dask-cugraph in cugraph #411
- PR #418 Update cusort to handle SNMG key-only sorting
- PR #423 Add Strongly Connected Components (GEMM); Weakly CC updates;
- PR #437 Streamline CUDA_REL environment variable
- PR #449 Fix local build generated file ownerships
- PR #454 Initial version of updated script to run benchmarks


## Improvements
- PR #353 Change snmg python wrapper in accordance to cpp api
- PR #362 Restructured python/cython directories and files.
- PR #365 Updates for setting device and vertex ids for snmg pagerank
- PR #383 Exposed MG pagerank solver parameters
- PR #399 Example Prototype of Strongly Connected Components using primitives
- PR #419 Version test
- PR #420 drop duplicates, remove print, compute/wait read_csv in pagerank.py
- PR #439 More efficient computation of number of vertices from edge list
- PR #445 Update view_edge_list, view_adj_list, and view_transposed_adj_list to return edge weights.
- PR #450 Add a multi-GPU section in cuGraph documentation.

## Bug Fixes
- PR #368 Bump cudf dependency versions for cugraph conda packages
- PR #354 Fixed bug in building a debug version
- PR #360 Fixed bug in snmg coo2csr causing intermittent test failures.
- PR #364 Fixed bug building or installing cugraph when conda isn't installed
- PR #375 Added a function to initialize gdf columns in cugraph #375
- PR #378 cugraph was unable to import device_of_gpu_pointer
- PR #384 Fixed bug in snmg coo2csr causing error in dask-cugraph tests.
- PR #382 Disabled vertex id check to allow Azure deployment
- PR #410 Fixed overflow error in SNMG COO2CSR
- PR #395 run omp_ge_num_threads in a parallel context
- PR #412 Fixed formatting issues in cuGraph documentation.
- PR #413 Updated python build instructions.
- PR #414 Add weights to wjaccrd.py
- PR #436 Fix Skip Test Functionality
- PR #438 Fix versions of packages in build script and conda yml
- PR #441 Import cudf_cpp.pxd instead of duplicating cudf definitions.
- PR #441 Removed redundant definitions of python dictionaries and functions.
- PR #442 Updated versions in conda environments.
- PR #442 Added except + to cython bindings to C(++) functions.
- PR #443 Fix accuracy loss issue for snmg pagerank
- PR #444 Fix warnings in strongly connected components
- PR #446 Fix permission for source (-x) and script (+x) files.
- PR #448 Import filter_unreachable
- PR #453 Re-sync cugraph with cudf (dependencies, type conversion & scatter functions).
- PR #463 Remove numba dependency and use the one from cudf

# cuGraph 0.8.0 (27 June 2019)

## New Features
- PR #287 SNMG power iteration step1
- PR #297 SNMG degree calculation
- PR #300 Personalized Page Rank
- PR #302 SNMG CSR Pagerank (cuda/C++)
- PR #315 Weakly Connected Components adapted from cuML (cuda/C++)
- PR #323 Add test skipping function to build.sh
- PR #308 SNMG python wrapper for pagerank
- PR #321 Added graph initialization functions for NetworkX compatibility.
- PR #332 Added C++ support for strings in renumbering function
- PR #325 Implement SSSP with predecessors (cuda/C++)
- PR #331 Python bindings and test for Weakly Connected Components.
- PR #339 SNMG COO2CSR (cuda/C++)
- PR #341 SSSP with predecessors (python) and function for filtering unreachable nodes in the traversal
- PR #348 Updated README for release

## Improvements
- PR #291 nvGraph is updated to use RMM instead of directly invoking cnmem functions.
- PR #286 Reorganized cugraph source directory
- PR #306 Integrated nvgraph to libcugraph.so (libnvgraph_rapids.so will not be built anymore).
- PR #306 Updated python test files to run pytest with all four RMM configurations.
- PR #321 Added check routines for input graph data vertex IDs and offsets (cugraph currently supports only 32-bit integers).
- PR #333 Various general improvements at the library level

## Bug Fixes
- PR #283 Automerge fix
- PR #291 Fixed a RMM memory allocation failure due to duplicate copies of cnmem.o
- PR #291 Fixed a cub CsrMV call error when RMM pool allocator is used.
- PR #306 Fixed cmake warnings due to library conflicts.
- PR #311 Fixed bug in SNMG degree causing failure for three gpus
- PR #309 Update conda build recipes
- PR #314 Added datasets to gitignore
- PR #322 Updates to accommodate new cudf include file locations
- PR #324 Fixed crash in WeakCC for larger graph and added adj matrix symmetry check
- PR #327 Implemented a temporary fix for the build failure due to gunrock updates.
- PR #345 Updated CMakeLists.txt to apply RUNPATH to transitive dependencies.
- PR #350 Configure Sphinx to render params correctly
- PR #359 Updates to remove libboost_system as a runtime dependency on libcugraph.so


# cuGraph 0.7.0 (10 May 2019)

## New Features
- PR #195 Added Graph.get_two_hop_neighbors() method
- PR #195 Updated Jaccard and Weighted Jaccard to accept lists of vertex pairs to compute for
- PR #202 Added methods to compute the overlap coefficient and weighted overlap coefficient
- PR #230 SNMG SPMV and helpers functions
- PR #210 Expose degree calculation kernel via python API
- PR #220 Added bindings for Nvgraph triangle counting
- PR #234 Added bindings for renumbering, modify renumbering to use RMM
- PR #246 Added bindings for subgraph extraction
- PR #250 Add local build script to mimic gpuCI
- PR #261 Add docs build script to cuGraph
- PR #301 Added build.sh script, updated CI scripts and documentation

## Improvements
- PR #157 Removed cudatoolkit dependency in setup.py
- PR #185 Update docs version
- PR #194 Open source nvgraph in cugraph repository #194
- PR #190 Added a copy option in graph creation
- PR #196 Fix typos in readme intro
- PR #207 mtx2csv script
- PR #203 Added small datasets directly in the repo
- PR #215 Simplified get_rapids_dataset_root_dir(), set a default value for the root dir
- PR #233 Added csv datasets and edited test to use cudf for reading graphs
- PR #247 Added some documentation for renumbering
- PR #252 cpp test upgrades for more convenient testing on large input
- PR #264 Add cudatoolkit conda dependency
- PR #267 Use latest release version in update-version CI script
- PR #270 Updated the README.md and CONTRIBUTING.md files
- PR #281 Updated README with algorithm list


## Bug Fixes
- PR #256 Add pip to the install, clean up conda instructions
- PR #253 Add rmm to conda configuration
- PR #226 Bump cudf dependencies to 0.7
- PR #169 Disable terminal output in sssp
- PR #191 Fix double upload bug
- PR #181 Fixed crash/rmm free error when edge values provided
- PR #193 Fixed segfault when egde values not provided
- PR #190 Fixed a memory reference counting error between cudf & cugraph
- PR #190 Fixed a language level warning (cython)
- PR #214 Removed throw exception from dtor in TC
- PR #211 Remove hardcoded dataset paths, replace with build var that can be overridden with an env var
- PR #206 Updated versions in conda envs
- PR #218 Update c_graph.pyx
- PR #224 Update erroneous comments in overlap_wrapper.pyx, woverlap_wrapper.pyx, test_louvain.py, and spectral_clustering.pyx
- PR #220 Fixed bugs in Nvgraph triangle counting
- PR #232 Fixed memory leaks in managing cudf columns.
- PR #236 Fixed issue with v0.7 nightly yml environment file.  Also updated the README to remove pip
- PR #239 Added a check to prevent a cugraph object to store two different graphs.
- PR #244 Fixed issue with nvgraph's subgraph extraction if the first vertex in the vertex list is not incident on an edge in the extracted graph
- PR #249 Fix oudated cuDF version in gpu/build.shi
- PR #262 Removed networkx conda dependency for both build and runtime
- PR #271 Removed nvgraph conda dependency
- PR #276 Removed libgdf_cffi import from bindings
- PR #288 Add boost as a conda dependency

# cuGraph 0.6.0 (22 Mar 2019)

## New Features

- PR #73 Weighted Jaccard bindings
- PR #41 RMAT graph bindings
- PR #43 Louvain binings
- PR #44 SSSP bindings
- PR #47 BSF bindings
- PR #53 New Repo structure
- PR #67 RMM Integration with rmm as as submodule
- PR #82 Spectral Clustering bindings
- PR #82 Clustering metrics binding
- PR #85 Helper functions on python Graph object
- PR #106 Add gpu/build.sh file for gpuCI

## Improvements

- PR #50 Reorganize directory structure to match cuDF
- PR #85 Deleted setup.py and setup.cfg which had been replaced
- PR #95 Code clean up
- PR #96 Relocated mmio.c and mmio.h (external files) to thirdparty/mmio
- PR #97 Updated python tests to speed them up
- PR #100 Added testing for returned vertex and edge identifiers
- PR #105 Updated python code to follow PEP8 (fixed flake8 complaints)
- PR #121 Cleaned up READEME file
- PR #130 Update conda build recipes
- PR #144 Documentation for top level functions

## Bug Fixes

- PR #48 ABI Fixes
- PR #72 Bug fix for segfault issue getting transpose from adjacency list
- PR #105 Bug fix for memory leaks and python test failures
- PR #110 Bug fix for segfault calling Louvain with only edge list
- PR #115 Fixes for changes in cudf 0.6, pick up RMM from cudf instead of thirdpary
- PR #116 Added netscience.mtx dataset to datasets.tar.gz
- PR #120 Bug fix for segfault calling spectral clustering with only edge list
- PR #123 Fixed weighted Jaccard to assume the input weights are given as a cudf.Series
- PR #152 Fix conda package version string
- PR #160 Added additional link directory to support building on CentOS-7
- PR #221 Moved two_hop_neighbors.cuh to src folder to prevent it being installed
- PR #223 Fixed compiler warning in cpp/src/cugraph.cu
- PR #284 Commented out unit test code that fails due to a cudf bug


# cuGraph 0.5.0 (28 Jan 2019)<|MERGE_RESOLUTION|>--- conflicted
+++ resolved
@@ -6,12 +6,8 @@
 - PR #1227 Pin cmake policies to cmake 3.17 version
 
 ## Bug Fixes
-<<<<<<< HEAD
 - PR #1237 update tests for assymetric graphs, enable personalization pagerank
-=======
 - PR #1242 Calling gunrock cmake using explicit -D options, re-enabling C++ tests
-
->>>>>>> d7d146ed
 
 # cuGraph 0.16.0 (21 Oct 2020)
 

# cuGraph 0.9.0 (Date TBD)

## New Features
- PR #361 Prototypes for cusort functions
- PR #357 Pagerank cpp API
- PR #366 Adds graph.degrees() function returning both in and out degree.
- PR #380 First implemention of cusort - SNMG key/value sorting
- PR #411 Integrate dask-cugraph in cugraph
- PR #411 Integrate dask-cugraph in cugraph #411
- PR #418 Update cusort to handle SNMG key-only sorting
- PR #423 Add Strongly Connected Components (GEMM); Weakly CC updates;
- PR #437 Streamline CUDA_REL environment variable

## Improvements
- PR #353 Change snmg python wrapper in accordance to cpp api
- PR #362 Restructured python/cython directories and files.
- PR #365 Updates for setting device and vertex ids for snmg pagerank
- PR #383 Exposed MG pagerank solver parameters 
- PR #399 Example Prototype of Strongly Connected Components using primitives
- PR #419 Version test
- PR #420 drop duplicates, remove print, compute/wait read_csv in pagerank.py
- PR #439 More efficient computation of number of vertices from edge list
<<<<<<< HEAD
- PR #450 Add a multi-GPU section in cuGraph documentation.
=======
- PR #445 Update view_edge_list, view_adj_list, and view_transposed_adj_list to return edge weights.
>>>>>>> 0ad55b3d

## Bug Fixes
- PR #368 Bump cudf dependency versions for cugraph conda packages
- PR #354 Fixed bug in building a debug version
- PR #360 Fixed bug in snmg coo2csr causing intermittent test failures.
- PR #364 Fixed bug building or installing cugraph when conda isn't installed
- PR #375 Added a function to initialize gdf columns in cugraph #375
- PR #378 cugraph was unable to import device_of_gpu_pointer
- PR #384 Fixed bug in snmg coo2csr causing error in dask-cugraph tests.
- PR #382 Disabled vertex id check to allow Azure deployment
- PR #410 Fixed overflow error in SNMG COO2CSR
- PR #395 run omp_ge_num_threads in a parallel context
- PR #412 Fixed formatting issues in cuGraph documentation.
- PR #413 Updated python build instructions.
- PR #414 Add weights to wjaccrd.py
- PR #436 Fix Skip Test Functionality
- PR #438 Fix versions of packages in build script and conda yml
- PR #441 Import cudf_cpp.pxd instead of duplicating cudf definitions.
- PR #441 Removed redundant definitions of python dictionaries and functions.
- PR #442 Updated versions in conda environments.
- PR #442 Added except + to cython bindings to C(++) functions.
- PR #443 Fix accuracy loss issue for snmg pagerank
- PR #444 Fix warnings in strongly connected components
- PR #446 Fix permission for source (-x) and script (+x) files.

# cuGraph 0.8.0 (27 June 2019)

## New Features
- PR #287 SNMG power iteration step1
- PR #297 SNMG degree calculation
- PR #300 Personalized Page Rank
- PR #302 SNMG CSR Pagerank (cuda/C++)
- PR #315 Weakly Connected Components adapted from cuML (cuda/C++)
- PR #323 Add test skipping function to build.sh
- PR #308 SNMG python wrapper for pagerank
- PR #321 Added graph initialization functions for NetworkX compatibility.
- PR #332 Added C++ support for strings in renumbering function
- PR #325 Implement SSSP with predecessors (cuda/C++)
- PR #331 Python bindings and test for Weakly Connected Components.
- PR #339 SNMG COO2CSR (cuda/C++)
- PR #341 SSSP with predecessors (python) and function for filtering unreachable nodes in the traversal
- PR #348 Updated README for release

## Improvements
- PR #291 nvGraph is updated to use RMM instead of directly invoking cnmem functions.
- PR #286 Reorganized cugraph source directory
- PR #306 Integrated nvgraph to libcugraph.so (libnvgraph_rapids.so will not be built anymore).
- PR #306 Updated python test files to run pytest with all four RMM configurations.
- PR #321 Added check routines for input graph data vertex IDs and offsets (cugraph currently supports only 32-bit integers).
- PR #333 Various general improvements at the library level 

## Bug Fixes
- PR #283 Automerge fix
- PR #291 Fixed a RMM memory allocation failure due to duplicate copies of cnmem.o
- PR #291 Fixed a cub CsrMV call error when RMM pool allocator is used.
- PR #306 Fixed cmake warnings due to library conflicts.
- PR #311 Fixed bug in SNMG degree causing failure for three gpus
- PR #309 Update conda build recipes
- PR #314 Added datasets to gitignore
- PR #322 Updates to accommodate new cudf include file locations
- PR #324 Fixed crash in WeakCC for larger graph and added adj matrix symmetry check
- PR #327 Implemented a temporary fix for the build failure due to gunrock updates.
- PR #345 Updated CMakeLists.txt to apply RUNPATH to transitive dependencies.
- PR #350 Configure Sphinx to render params correctly
- PR #359 Updates to remove libboost_system as a runtime dependency on libcugraph.so


# cuGraph 0.7.0 (10 May 2019)

## New Features
- PR #195 Added Graph.get_two_hop_neighbors() method
- PR #195 Updated Jaccard and Weighted Jaccard to accept lists of vertex pairs to compute for
- PR #202 Added methods to compute the overlap coefficient and weighted overlap coefficient
- PR #230 SNMG SPMV and helpers functions
- PR #210 Expose degree calculation kernel via python API
- PR #220 Added bindings for Nvgraph triangle counting
- PR #234 Added bindings for renumbering, modify renumbering to use RMM
- PR #246 Added bindings for subgraph extraction
- PR #250 Add local build script to mimic gpuCI
- PR #261 Add docs build script to cuGraph
- PR #301 Added build.sh script, updated CI scripts and documentation

## Improvements
- PR #157 Removed cudatoolkit dependency in setup.py
- PR #185 Update docs version
- PR #194 Open source nvgraph in cugraph repository #194
- PR #190 Added a copy option in graph creation
- PR #196 Fix typos in readme intro
- PR #207 mtx2csv script
- PR #203 Added small datasets directly in the repo
- PR #215 Simplified get_rapids_dataset_root_dir(), set a default value for the root dir
- PR #233 Added csv datasets and edited test to use cudf for reading graphs
- PR #247 Added some documentation for renumbering
- PR #252 cpp test upgrades for more convenient testing on large input
- PR #264 Add cudatoolkit conda dependency
- PR #267 Use latest release version in update-version CI script
- PR #270 Updated the README.md and CONTRIBUTING.md files
- PR #281 Updated README with algorithm list


## Bug Fixes
- PR #256 Add pip to the install, clean up conda instructions
- PR #253 Add rmm to conda configuration
- PR #226 Bump cudf dependencies to 0.7
- PR #169 Disable terminal output in sssp
- PR #191 Fix double upload bug
- PR #181 Fixed crash/rmm free error when edge values provided
- PR #193 Fixed segfault when egde values not provided
- PR #190 Fixed a memory reference counting error between cudf & cugraph
- PR #190 Fixed a language level warning (cython)
- PR #214 Removed throw exception from dtor in TC
- PR #211 Remove hardcoded dataset paths, replace with build var that can be overridden with an env var
- PR #206 Updated versions in conda envs
- PR #218 Update c_graph.pyx
- PR #224 Update erroneous comments in overlap_wrapper.pyx, woverlap_wrapper.pyx, test_louvain.py, and spectral_clustering.pyx
- PR #220 Fixed bugs in Nvgraph triangle counting
- PR #232 Fixed memory leaks in managing cudf columns.
- PR #236 Fixed issue with v0.7 nightly yml environment file.  Also updated the README to remove pip
- PR #239 Added a check to prevent a cugraph object to store two different graphs.
- PR #244 Fixed issue with nvgraph's subgraph extraction if the first vertex in the vertex list is not incident on an edge in the extracted graph
- PR #249 Fix oudated cuDF version in gpu/build.shi
- PR #262 Removed networkx conda dependency for both build and runtime
- PR #271 Removed nvgraph conda dependency
- PR #276 Removed libgdf_cffi import from bindings
- PR #288 Add boost as a conda dependency

# cuGraph 0.6.0 (22 Mar 2019)

## New Features

- PR #73 Weighted Jaccard bindings
- PR #41 RMAT graph bindings
- PR #43 Louvain binings
- PR #44 SSSP bindings
- PR #47 BSF bindings
- PR #53 New Repo structure
- PR #67 RMM Integration with rmm as as submodule
- PR #82 Spectral Clustering bindings
- PR #82 Clustering metrics binding
- PR #85 Helper functions on python Graph object
- PR #106 Add gpu/build.sh file for gpuCI

## Improvements

- PR #50 Reorganize directory structure to match cuDF
- PR #85 Deleted setup.py and setup.cfg which had been replaced
- PR #95 Code clean up
- PR #96 Relocated mmio.c and mmio.h (external files) to thirdparty/mmio
- PR #97 Updated python tests to speed them up
- PR #100 Added testing for returned vertex and edge identifiers
- PR #105 Updated python code to follow PEP8 (fixed flake8 complaints)
- PR #121 Cleaned up READEME file
- PR #130 Update conda build recipes
- PR #144 Documentation for top level functions

## Bug Fixes

- PR #48 ABI Fixes
- PR #72 Bug fix for segfault issue getting transpose from adjacency list
- PR #105 Bug fix for memory leaks and python test failures
- PR #110 Bug fix for segfault calling Louvain with only edge list
- PR #115 Fixes for changes in cudf 0.6, pick up RMM from cudf instead of thirdpary
- PR #116 Added netscience.mtx dataset to datasets.tar.gz
- PR #120 Bug fix for segfault calling spectral clustering with only edge list
- PR #123 Fixed weighted Jaccard to assume the input weights are given as a cudf.Series
- PR #152 Fix conda package version string
- PR #160 Added additional link directory to support building on CentOS-7
- PR #221 Moved two_hop_neighbors.cuh to src folder to prevent it being installed
- PR #223 Fixed compiler warning in cpp/src/cugraph.cu
- PR #284 Commented out unit test code that fails due to a cudf bug


# cuGraph 0.5.0 (28 Jan 2019)<|MERGE_RESOLUTION|>--- conflicted
+++ resolved
@@ -20,11 +20,8 @@
 - PR #419 Version test
 - PR #420 drop duplicates, remove print, compute/wait read_csv in pagerank.py
 - PR #439 More efficient computation of number of vertices from edge list
-<<<<<<< HEAD
+- PR #445 Update view_edge_list, view_adj_list, and view_transposed_adj_list to return edge weights.
 - PR #450 Add a multi-GPU section in cuGraph documentation.
-=======
-- PR #445 Update view_edge_list, view_adj_list, and view_transposed_adj_list to return edge weights.
->>>>>>> 0ad55b3d
 
 ## Bug Fixes
 - PR #368 Bump cudf dependency versions for cugraph conda packages

--- conflicted
+++ resolved
@@ -18,11 +18,9 @@
 - PR #473 Re-sync cugraph with cudf (cudf renamed the bindings directory to _lib).
 - PR #480 Fixed DASK CI build script
 - PR #478 Remove requirements and setup for pi
-<<<<<<< HEAD
 - PR #495 Fixed cuhornet and cmake for Turing cards
-=======
 - PR #489 Handle negative vertex ids in renumber
->>>>>>> 024779ac
+
 
 
 # cuGraph 0.9.0 (21 Aug 2019)

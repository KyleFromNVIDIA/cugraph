
# cuGraph 0.13.0 (Date TBD)

## New Features
- PR #736 cuHornet KTruss integration
- PR #735 Integration gunrock's betweenness centrality
- PR #760 cuHornet Weighted KTruss

## Improvements
- PR #688 Cleanup datasets after testing on gpuCI
- PR #694 Replace the expensive cudaGetDeviceProperties call in triangle counting with cheaper cudaDeviceGetAttribute calls
- PR #701 Add option to filter datasets and tests when run from CI
- PR #715 Added new YML file for CUDA 10.2
- PR #719 Updated docs to remove CUDA 9.2 and add CUDA 10.2
- PR #720 Updated error messages
- PR #722 Refactor graph to remove gdf_column
- PR #723 Added notebook testing to gpuCI gpu build
- PR #734 Updated view_edge_list for Graph, added unrenumbering test, fixed column access issues
- PR #738 Move tests directory up a level
- PR #739 Updated Notebooks
- PR #740 added utility to extract paths from SSSP/BFS results
- PR #742 Rremove gdf column from jaccard
- PR #741 Added documentation for running and adding new benchmarks and shell script to automate
- PR #747 updated viewing of graph, datatypecasting and two hop neighbor unrenumbering for multi column
- PR #766 benchmark script improvements/refactorings: separate ETL steps, averaging, cleanup
- PR #770 Updated README-benchmark.md with up-to-date info on scripts and code

## Bug Fixes
- PR #697 Updated versions in conda environments.
- PR #692 Add check after opening golden result files in C++ Katz Centrality tests.
- PR #702 Add libcypher include path to target_include_directories
- PR #716 Fixed bug due to disappearing get_column_data_ptr function in cudf
- PR #726 Fixed SSSP notebook issues in last cell
- PR #728 Temporary fix for dask attribute error issue
- PR #733 Fixed multi-column renumbering issues with indexes
- PR #746 Dask + Distributed 2.12.0+
- PR #753 ECG Error
- PR #758 Fix for graph comparison failure
- PR #761 Added flag to not treat deprecation warnings as errors, for now
<<<<<<< HEAD
- PR #774 Raise TypeError if a DiGraph is used with spectral*Clustering()
=======
- PR #771 Added unrenumbering in wcc and scc. Updated tests to compare vertices of largest component
>>>>>>> 857c234f

# cuGraph 0.12.0 (04 Feb 2020)

## New Features
- PR #628 Add (Di)Graph constructor from Multi(Di)Graph
- PR #630 Added ECG clustering
- PR #636 Added Multi-column renumbering support

## Improvements
- PR #640 remove gdf_column in sssp
- PR #629 get rid of gdf_column in pagerank
- PR #641 Add codeowners
- PR #646 Skipping all tests in test_bfs_bsp.py since SG BFS is not formally supported
- PR #652 Remove gdf_column in BFS
- PR #660 enable auto renumbering
- PR #664 Added support for Louvain early termination.
- PR #667 Drop `cython` from run requirements in conda recipe
- PR #666 Incorporate multicolumn renumbering in python graph class for Multi(Di)Graph
- PR #685 Avoid deep copy in index reset

## Bug Fixes
- PR #634 renumber vertex ids passed in analytics
- PR #649 Change variable names in wjaccard and woverlap to avoid exception
- PR #651 fix cudf error in katz wrapper and test nstart
- PR #663 Replaced use of cudf._lib.gdf_dtype_from_value based on cudf refactoring
- PR #670 Use cudf pandas version
- PR #672 fix snmg pagerank based on cudf Buffer changes
- PR #681 fix column length mismatch cudf issue
- PR #684 Deprecated cudf calls
- PR #686 Balanced cut fix
- PR #689 Check graph input type, disable Multi(Di)Graph, add cugraph.from_cudf_edgelist


# cuGraph 0.11.0 (11 Dec 2019)

## New Features
- PR #588 Python graph class and related changes
- PR #630 Adds ECG clustering functionality

## Improvements
- PR #569 Added exceptions
- PR #554 Upgraded namespace so that cugraph can be used for the API.
- PR #564 Update cudf type aliases
- PR #562 Remove pyarrow dependency so we inherit the one cudf uses
- PR #576 Remove adj list conversion automation from c++
- PR #587 API upgrade
- PR #585 Remove BUILD_ABI references from CI scripts
- PR #591 Adding initial GPU metrics to benchmark utils
- PR #599 Pregel BFS
- PR #601 add test for type conversion, edit createGraph_nvgraph
- PR #614 Remove unused CUDA conda labels
- PR #616 Remove c_ prefix
- PR #618 Updated Docs
- PR #619 Transition guide

## Bug Fixes
- PR #570 Temporarily disabling 2 DB tests
- PR #573 Fix pagerank test and symmetrize for cudf 0.11
- PR #574 dev env update
- PR #580 Changed hardcoded test output file to a generated tempfile file name
- PR #595 Updates to use the new RMM Python reinitialize() API
- PR #625 use destination instead of target when adding edgelist

# cuGraph 0.10.0 (16 Oct 2019)


## New Features
- PR #469 Symmetrize a COO
- PR #477 Add cuHornet as a submodule
- PR #483 Katz Centrality
- PR #524 Integrated libcypher-parser conda package into project.
- PR #493 Added C++ findMatches operator for OpenCypher query.
- PR #527 Add testing with asymmetric graph (where appropriate)
- PR #520 KCore and CoreNumber
- PR #496 Gunrock submodule + SM prelimis.
- PR #575 Added updated benchmark files that use new func wrapper pattern and asvdb

## Improvements
- PR #466 Add file splitting test; Update to reduce dask overhead
- PR #468 Remove unnecessary print statement
- PR #464 Limit initial RMM pool allocator size to 128mb so pytest can run in parallel
- PR #474 Add csv file writing, lazy compute - snmg pagerank
- PR #481 Run bfs on unweighted graphs when calling sssp
- PR #491 Use YYMMDD tag in nightly build
- PR #487 Add woverlap test, add namespace in snmg COO2CSR
- PR #531 Use new rmm python package

## Bug Fixes
- PR #458 Fix potential race condition in SSSP
- PR #471 Remove nvidia driver installation from ci/cpu/build.sh
- PR #473 Re-sync cugraph with cudf (cudf renamed the bindings directory to _lib).
- PR #480 Fixed DASK CI build script
- PR #478 Remove requirements and setup for pi
- PR #495 Fixed cuhornet and cmake for Turing cards
- PR #489 Handle negative vertex ids in renumber
- PR #519 Removed deprecated cusparse calls
- PR #522 Added the conda dev env file for 10.1
- PR #525 Update build scripts and YYMMDD tagging for nightly builds
- PR #548 Added missing cores documentation
- PR #556 Fixed recursive remote options for submodules
- PR #559 Added RMM init check so RMM free APIs are not called if not initialized


# cuGraph 0.9.0 (21 Aug 2019)

## New Features
- PR #361 Prototypes for cusort functions
- PR #357 Pagerank cpp API
- PR #366 Adds graph.degrees() function returning both in and out degree.
- PR #380 First implemention of cusort - SNMG key/value sorting
- PR #416 OpenCypher: Added C++ implementation of db_object class and assorted other classes
- PR #411 Integrate dask-cugraph in cugraph
- PR #411 Integrate dask-cugraph in cugraph #411
- PR #418 Update cusort to handle SNMG key-only sorting
- PR #423 Add Strongly Connected Components (GEMM); Weakly CC updates;
- PR #437 Streamline CUDA_REL environment variable
- PR #449 Fix local build generated file ownerships
- PR #454 Initial version of updated script to run benchmarks


## Improvements
- PR #353 Change snmg python wrapper in accordance to cpp api
- PR #362 Restructured python/cython directories and files.
- PR #365 Updates for setting device and vertex ids for snmg pagerank
- PR #383 Exposed MG pagerank solver parameters
- PR #399 Example Prototype of Strongly Connected Components using primitives
- PR #419 Version test
- PR #420 drop duplicates, remove print, compute/wait read_csv in pagerank.py
- PR #439 More efficient computation of number of vertices from edge list
- PR #445 Update view_edge_list, view_adj_list, and view_transposed_adj_list to return edge weights.
- PR #450 Add a multi-GPU section in cuGraph documentation.

## Bug Fixes
- PR #368 Bump cudf dependency versions for cugraph conda packages
- PR #354 Fixed bug in building a debug version
- PR #360 Fixed bug in snmg coo2csr causing intermittent test failures.
- PR #364 Fixed bug building or installing cugraph when conda isn't installed
- PR #375 Added a function to initialize gdf columns in cugraph #375
- PR #378 cugraph was unable to import device_of_gpu_pointer
- PR #384 Fixed bug in snmg coo2csr causing error in dask-cugraph tests.
- PR #382 Disabled vertex id check to allow Azure deployment
- PR #410 Fixed overflow error in SNMG COO2CSR
- PR #395 run omp_ge_num_threads in a parallel context
- PR #412 Fixed formatting issues in cuGraph documentation.
- PR #413 Updated python build instructions.
- PR #414 Add weights to wjaccrd.py
- PR #436 Fix Skip Test Functionality
- PR #438 Fix versions of packages in build script and conda yml
- PR #441 Import cudf_cpp.pxd instead of duplicating cudf definitions.
- PR #441 Removed redundant definitions of python dictionaries and functions.
- PR #442 Updated versions in conda environments.
- PR #442 Added except + to cython bindings to C(++) functions.
- PR #443 Fix accuracy loss issue for snmg pagerank
- PR #444 Fix warnings in strongly connected components
- PR #446 Fix permission for source (-x) and script (+x) files.
- PR #448 Import filter_unreachable
- PR #453 Re-sync cugraph with cudf (dependencies, type conversion & scatter functions).
- PR #463 Remove numba dependency and use the one from cudf

# cuGraph 0.8.0 (27 June 2019)

## New Features
- PR #287 SNMG power iteration step1
- PR #297 SNMG degree calculation
- PR #300 Personalized Page Rank
- PR #302 SNMG CSR Pagerank (cuda/C++)
- PR #315 Weakly Connected Components adapted from cuML (cuda/C++)
- PR #323 Add test skipping function to build.sh
- PR #308 SNMG python wrapper for pagerank
- PR #321 Added graph initialization functions for NetworkX compatibility.
- PR #332 Added C++ support for strings in renumbering function
- PR #325 Implement SSSP with predecessors (cuda/C++)
- PR #331 Python bindings and test for Weakly Connected Components.
- PR #339 SNMG COO2CSR (cuda/C++)
- PR #341 SSSP with predecessors (python) and function for filtering unreachable nodes in the traversal
- PR #348 Updated README for release

## Improvements
- PR #291 nvGraph is updated to use RMM instead of directly invoking cnmem functions.
- PR #286 Reorganized cugraph source directory
- PR #306 Integrated nvgraph to libcugraph.so (libnvgraph_rapids.so will not be built anymore).
- PR #306 Updated python test files to run pytest with all four RMM configurations.
- PR #321 Added check routines for input graph data vertex IDs and offsets (cugraph currently supports only 32-bit integers).
- PR #333 Various general improvements at the library level

## Bug Fixes
- PR #283 Automerge fix
- PR #291 Fixed a RMM memory allocation failure due to duplicate copies of cnmem.o
- PR #291 Fixed a cub CsrMV call error when RMM pool allocator is used.
- PR #306 Fixed cmake warnings due to library conflicts.
- PR #311 Fixed bug in SNMG degree causing failure for three gpus
- PR #309 Update conda build recipes
- PR #314 Added datasets to gitignore
- PR #322 Updates to accommodate new cudf include file locations
- PR #324 Fixed crash in WeakCC for larger graph and added adj matrix symmetry check
- PR #327 Implemented a temporary fix for the build failure due to gunrock updates.
- PR #345 Updated CMakeLists.txt to apply RUNPATH to transitive dependencies.
- PR #350 Configure Sphinx to render params correctly
- PR #359 Updates to remove libboost_system as a runtime dependency on libcugraph.so


# cuGraph 0.7.0 (10 May 2019)

## New Features
- PR #195 Added Graph.get_two_hop_neighbors() method
- PR #195 Updated Jaccard and Weighted Jaccard to accept lists of vertex pairs to compute for
- PR #202 Added methods to compute the overlap coefficient and weighted overlap coefficient
- PR #230 SNMG SPMV and helpers functions
- PR #210 Expose degree calculation kernel via python API
- PR #220 Added bindings for Nvgraph triangle counting
- PR #234 Added bindings for renumbering, modify renumbering to use RMM
- PR #246 Added bindings for subgraph extraction
- PR #250 Add local build script to mimic gpuCI
- PR #261 Add docs build script to cuGraph
- PR #301 Added build.sh script, updated CI scripts and documentation

## Improvements
- PR #157 Removed cudatoolkit dependency in setup.py
- PR #185 Update docs version
- PR #194 Open source nvgraph in cugraph repository #194
- PR #190 Added a copy option in graph creation
- PR #196 Fix typos in readme intro
- PR #207 mtx2csv script
- PR #203 Added small datasets directly in the repo
- PR #215 Simplified get_rapids_dataset_root_dir(), set a default value for the root dir
- PR #233 Added csv datasets and edited test to use cudf for reading graphs
- PR #247 Added some documentation for renumbering
- PR #252 cpp test upgrades for more convenient testing on large input
- PR #264 Add cudatoolkit conda dependency
- PR #267 Use latest release version in update-version CI script
- PR #270 Updated the README.md and CONTRIBUTING.md files
- PR #281 Updated README with algorithm list


## Bug Fixes
- PR #256 Add pip to the install, clean up conda instructions
- PR #253 Add rmm to conda configuration
- PR #226 Bump cudf dependencies to 0.7
- PR #169 Disable terminal output in sssp
- PR #191 Fix double upload bug
- PR #181 Fixed crash/rmm free error when edge values provided
- PR #193 Fixed segfault when egde values not provided
- PR #190 Fixed a memory reference counting error between cudf & cugraph
- PR #190 Fixed a language level warning (cython)
- PR #214 Removed throw exception from dtor in TC
- PR #211 Remove hardcoded dataset paths, replace with build var that can be overridden with an env var
- PR #206 Updated versions in conda envs
- PR #218 Update c_graph.pyx
- PR #224 Update erroneous comments in overlap_wrapper.pyx, woverlap_wrapper.pyx, test_louvain.py, and spectral_clustering.pyx
- PR #220 Fixed bugs in Nvgraph triangle counting
- PR #232 Fixed memory leaks in managing cudf columns.
- PR #236 Fixed issue with v0.7 nightly yml environment file.  Also updated the README to remove pip
- PR #239 Added a check to prevent a cugraph object to store two different graphs.
- PR #244 Fixed issue with nvgraph's subgraph extraction if the first vertex in the vertex list is not incident on an edge in the extracted graph
- PR #249 Fix oudated cuDF version in gpu/build.shi
- PR #262 Removed networkx conda dependency for both build and runtime
- PR #271 Removed nvgraph conda dependency
- PR #276 Removed libgdf_cffi import from bindings
- PR #288 Add boost as a conda dependency

# cuGraph 0.6.0 (22 Mar 2019)

## New Features

- PR #73 Weighted Jaccard bindings
- PR #41 RMAT graph bindings
- PR #43 Louvain binings
- PR #44 SSSP bindings
- PR #47 BSF bindings
- PR #53 New Repo structure
- PR #67 RMM Integration with rmm as as submodule
- PR #82 Spectral Clustering bindings
- PR #82 Clustering metrics binding
- PR #85 Helper functions on python Graph object
- PR #106 Add gpu/build.sh file for gpuCI

## Improvements

- PR #50 Reorganize directory structure to match cuDF
- PR #85 Deleted setup.py and setup.cfg which had been replaced
- PR #95 Code clean up
- PR #96 Relocated mmio.c and mmio.h (external files) to thirdparty/mmio
- PR #97 Updated python tests to speed them up
- PR #100 Added testing for returned vertex and edge identifiers
- PR #105 Updated python code to follow PEP8 (fixed flake8 complaints)
- PR #121 Cleaned up READEME file
- PR #130 Update conda build recipes
- PR #144 Documentation for top level functions

## Bug Fixes

- PR #48 ABI Fixes
- PR #72 Bug fix for segfault issue getting transpose from adjacency list
- PR #105 Bug fix for memory leaks and python test failures
- PR #110 Bug fix for segfault calling Louvain with only edge list
- PR #115 Fixes for changes in cudf 0.6, pick up RMM from cudf instead of thirdpary
- PR #116 Added netscience.mtx dataset to datasets.tar.gz
- PR #120 Bug fix for segfault calling spectral clustering with only edge list
- PR #123 Fixed weighted Jaccard to assume the input weights are given as a cudf.Series
- PR #152 Fix conda package version string
- PR #160 Added additional link directory to support building on CentOS-7
- PR #221 Moved two_hop_neighbors.cuh to src folder to prevent it being installed
- PR #223 Fixed compiler warning in cpp/src/cugraph.cu
- PR #284 Commented out unit test code that fails due to a cudf bug


# cuGraph 0.5.0 (28 Jan 2019)<|MERGE_RESOLUTION|>--- conflicted
+++ resolved
@@ -37,11 +37,8 @@
 - PR #753 ECG Error
 - PR #758 Fix for graph comparison failure
 - PR #761 Added flag to not treat deprecation warnings as errors, for now
-<<<<<<< HEAD
+- PR #771 Added unrenumbering in wcc and scc. Updated tests to compare vertices of largest component
 - PR #774 Raise TypeError if a DiGraph is used with spectral*Clustering()
-=======
-- PR #771 Added unrenumbering in wcc and scc. Updated tests to compare vertices of largest component
->>>>>>> 857c234f
 
 # cuGraph 0.12.0 (04 Feb 2020)
 

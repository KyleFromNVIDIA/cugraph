# cuGraph 0.7.0 (Date TBD)

## New Features

...

## Improvements
- PR #157 Removed cudatoolkit dependency in setup.py
- PR #185 Update docs version
<<<<<<< HEAD
- PR #190 Added a copy option in graph creation
=======
- PR #196 Fix typos in readme intro
>>>>>>> 0bf7028f

## Bug Fixes
- PR #169 Disable terminal output in sssp 
- PR #191 Fix double upload bug
- PR #181 Fixed crash/rmm free error when edge values provided
- PR #190 Fixed a memory reference counting error between cudf & cugraph
- PR #190 Fixed a language level warning (cython)

# cuGraph 0.6.0 (22 Mar 2019)

## New Features

- PR #73 Weighted Jaccard bindings
- PR #41 RMAT graph bindings
- PR #43 Louvain binings
- PR #44 SSSP bindings
- PR #47 BSF bindings
- PR #53 New Repo structure
- PR #67 RMM Integration with rmm as as submodule
- PR #82 Spectral Clustering bindings
- PR #82 Clustering metrics binding
- PR #85 Helper functions on python Graph object
- PR #106 Add gpu/build.sh file for gpuCI

## Improvements

- PR #50 Reorganize directory structure to match cuDF
- PR #85 Deleted setup.py and setup.cfg which had been replaced
- PR #95 Code clean up
- PR #96 Relocated mmio.c and mmio.h (external files) to thirdparty/mmio
- PR #97 Updated python tests to speed them up
- PR #100 Added testing for returned vertex and edge identifiers  
- PR #105 Updated python code to follow PEP8 (fixed flake8 complaints)
- PR #121 Cleaned up READEME file
- PR #130 Update conda build recipes
- PR #144 Documentation for top level functions

## Bug Fixes

- PR #48 ABI Fixes
- PR #72 Bug fix for segfault issue getting transpose from adjacency list
- PR #105 Bug fix for memory leaks and python test failures
- PR #110 Bug fix for segfault calling Louvain with only edge list
- PR #115 Fixes for changes in cudf 0.6, pick up RMM from cudf instead of thirdpary
- PR #116 Added netscience.mtx dataset to datasets.tar.gz
- PR #120 Bug fix for segfault calling spectral clustering with only edge list
- PR #123 Fixed weighted Jaccard to assume the input weights are given as a cudf.Series
- PR #152 Fix conda package version string
- PR #160 Added additional link directory to support building on CentOS-7

# cuGraph 0.5.0 (28 Jan 2019)
<|MERGE_RESOLUTION|>--- conflicted
+++ resolved
@@ -7,11 +7,9 @@
 ## Improvements
 - PR #157 Removed cudatoolkit dependency in setup.py
 - PR #185 Update docs version
-<<<<<<< HEAD
 - PR #190 Added a copy option in graph creation
-=======
 - PR #196 Fix typos in readme intro
->>>>>>> 0bf7028f
+
 
 ## Bug Fixes
 - PR #169 Disable terminal output in sssp 

--- conflicted
+++ resolved
@@ -68,11 +68,8 @@
 - PR #1025: Explicitly skip raft test folder for pytest 6.0.0
 - PR #1027 Fix documentation
 - PR #1033 Fix reparition error in big datasets, updated coroutine, fixed warnings
-<<<<<<< HEAD
+- PR #1036 Fixed benchmarks for new renumbering API, updated comments, added quick test-only benchmark run to CI
 - PR #1040 Fix spectral clustering renumbering issue
-=======
-- PR #1036 Fixed benchmarks for new renumbering API, updated comments, added quick test-only benchmark run to CI
->>>>>>> 7e327472
 
 # cuGraph 0.14.0 (03 Jun 2020)
 

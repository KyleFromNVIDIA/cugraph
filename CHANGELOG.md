--- conflicted
+++ resolved
@@ -14,11 +14,8 @@
 - PR #660 enable auto renumbering
 - PR #664 Added support for Louvain early termination.
 - PR #667 Drop `cython` from run requirements in conda recipe
-<<<<<<< HEAD
+- PR #666 Incorporate multicolumn renumbering in python graph class for Multi(Di)Graph
 - PR #685 Avoid deep copy in index reset
-=======
-- PR #666 Incorporate multicolumn renumbering in python graph class for Multi(Di)Graph
->>>>>>> 553c7061
 
 ## Bug Fixes
 - PR #634 renumber vertex ids passed in analytics

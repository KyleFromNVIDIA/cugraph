/*
 * Copyright (c) 2019, NVIDIA CORPORATION.
 *
 * Licensed under the Apache License, Version 2.0 (the "License");
 * you may not use this file except in compliance with the License.
 * You may obtain a copy of the License at
 *
 *     http://www.apache.org/licenses/LICENSE-2.0
 *
 * Unless required by applicable law or agreed to in writing, software
 * distributed under the License is distributed on an "AS IS" BASIS,
 * WITHOUT WARRANTIES OR CONDITIONS OF ANY KIND, either express or implied.
 * See the License for the specific language governing permissions and
 * limitations under the License.
 */

#include <cub/device/device_select.cuh>
<<<<<<< HEAD
#include <utilities/error_utils.h>

namespace cugraph {
namespace db {
template<typename IndexType>
struct degree_iterator {
  IndexType* offsets;
  degree_iterator(IndexType* _offsets) :
      offsets(_offsets) {
  }

  __host__    __device__
  IndexType operator[](IndexType place) {
=======
#include <db/db_operators.cuh>

namespace cugraph {
namespace db {
template <typename IndexType>
struct degree_iterator {
  IndexType* offsets;
  degree_iterator(IndexType* _offsets) : offsets(_offsets) {}

  __host__ __device__ IndexType operator[](IndexType place)
  {
>>>>>>> 8c6070c4
    return offsets[place + 1] - offsets[place];
  }
};

<<<<<<< HEAD
template<typename It, typename IndexType>
struct deref_functor {
  It iterator;
  deref_functor(It it) :
      iterator(it) {
  }

  __host__    __device__
  IndexType operator()(IndexType in) {
    return iterator[in];
  }
};

template<typename idx_t, typename flag_t>
struct notNegativeOne {
  __host__    __device__
  flag_t operator()(idx_t in) {
    return in != -1;
  }
};

template<typename IndexType>
__device__ IndexType binsearch_maxle(const IndexType *vec,
                                     const IndexType val,
                                     IndexType low,
                                     IndexType high) {
  while (true) {
    if (low == high)
      return low; //we know it exists
    if ((low + 1) == high)
      return (vec[high] <= val) ? high : low;
=======
template <typename It, typename IndexType>
struct deref_functor {
  It iterator;
  deref_functor(It it) : iterator(it) {}

  __host__ __device__ IndexType operator()(IndexType in) { return iterator[in]; }
};

template <typename idx_t, typename flag_t>
struct notNegativeOne {
  __host__ __device__ flag_t operator()(idx_t in) { return in != -1; }
};

template <typename IndexType>
__device__ IndexType
binsearch_maxle(const IndexType* vec, const IndexType val, IndexType low, IndexType high)
{
  while (true) {
    if (low == high) return low;  // we know it exists
    if ((low + 1) == high) return (vec[high] <= val) ? high : low;
>>>>>>> 8c6070c4

    IndexType mid = low + (high - low) / 2;

    if (vec[mid] > val)
      high = mid - 1;
    else
      low = mid;
  }
}

<<<<<<< HEAD
template<typename IndexType>
__global__ void compute_bucket_offsets_kernel(const IndexType *frontier_degrees_exclusive_sum,
                                              IndexType *bucket_offsets,
                                              const IndexType frontier_size,
                                              IndexType total_degree) {
  IndexType end = ((total_degree - 1 + FIND_MATCHES_BLOCK_SIZE) / FIND_MATCHES_BLOCK_SIZE);

  for (IndexType bid = blockIdx.x * blockDim.x + threadIdx.x;
      bid <= end;
      bid += gridDim.x * blockDim.x) {

    IndexType eid = min(bid * FIND_MATCHES_BLOCK_SIZE, total_degree - 1);

    bucket_offsets[bid] = binsearch_maxle(frontier_degrees_exclusive_sum,
                                          eid,
                                          (IndexType) 0,
                                          frontier_size - 1);

  }
}

template<typename idx_t>
=======
template <typename IndexType>
__global__ void compute_bucket_offsets_kernel(const IndexType* frontier_degrees_exclusive_sum,
                                              IndexType* bucket_offsets,
                                              const IndexType frontier_size,
                                              IndexType total_degree)
{
  IndexType end = ((total_degree - 1 + FIND_MATCHES_BLOCK_SIZE) / FIND_MATCHES_BLOCK_SIZE);

  for (IndexType bid = blockIdx.x * blockDim.x + threadIdx.x; bid <= end;
       bid += gridDim.x * blockDim.x) {
    IndexType eid = min(bid * FIND_MATCHES_BLOCK_SIZE, total_degree - 1);

    bucket_offsets[bid] =
      binsearch_maxle(frontier_degrees_exclusive_sum, eid, (IndexType)0, frontier_size - 1);
  }
}

template <typename idx_t>
>>>>>>> 8c6070c4
__global__ void findMatchesKernel(idx_t inputSize,
                                  idx_t outputSize,
                                  idx_t maxBlock,
                                  idx_t* offsets,
                                  idx_t* indirection,
                                  idx_t* blockStarts,
                                  idx_t* expandCounts,
                                  idx_t* frontier,
                                  idx_t* columnA,
                                  idx_t* columnB,
                                  idx_t* columnC,
                                  idx_t* outputA,
                                  idx_t* outputB,
                                  idx_t* outputC,
                                  idx_t* outputD,
                                  idx_t patternA,
                                  idx_t patternB,
<<<<<<< HEAD
                                  idx_t patternC) {
=======
                                  idx_t patternC)
{
>>>>>>> 8c6070c4
  __shared__ idx_t blockRange[2];
  __shared__ idx_t localExSum[FIND_MATCHES_BLOCK_SIZE * 2];
  __shared__ idx_t localFrontier[FIND_MATCHES_BLOCK_SIZE * 2];

  for (idx_t bid = blockIdx.x; bid < maxBlock; bid += gridDim.x) {
    // Copy in the block's section of the expand counts
    if (threadIdx.x == 0) {
      blockRange[0] = blockStarts[bid];
      blockRange[1] = blockStarts[bid + 1];
<<<<<<< HEAD
      if (blockRange[0] > 0) {
        blockRange[0] -= 1;
      }
=======
      if (blockRange[0] > 0) { blockRange[0] -= 1; }
>>>>>>> 8c6070c4
    }
    __syncthreads();

    idx_t sectionSize = blockRange[1] - blockRange[0];
    for (int tid = threadIdx.x; tid <= sectionSize; tid += blockDim.x) {
<<<<<<< HEAD
      localExSum[tid] = expandCounts[blockRange[0] + tid];
=======
      localExSum[tid]    = expandCounts[blockRange[0] + tid];
>>>>>>> 8c6070c4
      localFrontier[tid] = frontier[blockRange[0] + tid];
    }
    __syncthreads();

    // Do the work item for each thread of this virtual block:
    idx_t tid = bid * blockDim.x + threadIdx.x;
    if (tid < outputSize) {
      // Figure out which row this thread/iteration is working on
<<<<<<< HEAD
      idx_t sourceIdx = binsearch_maxle(localExSum, tid, (idx_t) 0, (idx_t) sectionSize);
      idx_t source = localFrontier[sourceIdx];
      idx_t rank = tid - localExSum[sourceIdx];
      idx_t row_id = indirection[offsets[source] + rank];
=======
      idx_t sourceIdx = binsearch_maxle(localExSum, tid, (idx_t)0, (idx_t)sectionSize);
      idx_t source    = localFrontier[sourceIdx];
      idx_t rank      = tid - localExSum[sourceIdx];
      idx_t row_id    = indirection[offsets[source] + rank];
>>>>>>> 8c6070c4

      // Load in values from the row for A, B, and C columns
      idx_t valA = columnA[row_id];
      idx_t valB = columnB[row_id];
      idx_t valC = columnC[row_id];

      // Compare the row values with constants in the pattern
      bool matchA = outputA != nullptr ? true : patternA == valA;
      bool matchB = outputB != nullptr ? true : patternB == valB;
      bool matchC = outputC != nullptr ? true : patternC == valC;

      // If row doesn't match, set row values to -1 before writing out
      if (!(matchA && matchB && matchC)) {
<<<<<<< HEAD
        valA = -1;
        valB = -1;
        valC = -1;
=======
        valA   = -1;
        valB   = -1;
        valC   = -1;
>>>>>>> 8c6070c4
        row_id = -1;
      }

      // Write out values to non-null outputs
<<<<<<< HEAD
      if (outputA != nullptr)
        outputA[tid] = valA;
      if (outputB != nullptr)
        outputB[tid] = valB;
      if (outputC != nullptr)
        outputC[tid] = valC;
      if (outputD != nullptr)
        outputD[tid] = row_id;
    }
  }
}

template<typename idx_t>
db_result<idx_t>findMatches(db_pattern<idx_t>& pattern,
                            db_table<idx_t>& table,
                            idx_t* frontier,
                            idx_t frontier_size,
                            int indexPosition) {
=======
      if (outputA != nullptr) outputA[tid] = valA;
      if (outputB != nullptr) outputB[tid] = valB;
      if (outputC != nullptr) outputC[tid] = valC;
      if (outputD != nullptr) outputD[tid] = row_id;
    }
  }
}

template <typename idx_t>
db_result<idx_t> findMatches(db_pattern<idx_t>& pattern,
                             db_table<idx_t>& table,
                             gdf_column* frontier,
                             int indexPosition)
{
>>>>>>> 8c6070c4
  // Find out if the indexPosition is a variable or constant
  bool indexConstant = !pattern.getEntry(indexPosition).isVariable();

  db_column_index<idx_t>& theIndex = table.getIndex(indexPosition);

  // Check to see whether we are going to be saving out the row ids from matches
  bool saveRowIds = false;
<<<<<<< HEAD
  if (pattern.getSize() == 4)
    saveRowIds = true;
=======
  if (pattern.getSize() == 4) saveRowIds = true;
>>>>>>> 8c6070c4

  // Check if we have a frontier to use, if we don't make one up
  bool givenInputFrontier = frontier != nullptr;
  idx_t frontierSize;
  idx_t* frontier_ptr = nullptr;
<<<<<<< HEAD
  rmm::device_buffer frontierBuffer;
  if (givenInputFrontier) {
    frontier_ptr = frontier;
    frontierSize = frontier_size;
  }
  else {
    if (indexConstant) {
      // Use a single value equal to the constant in the pattern
      idx_t constantValue = pattern.getEntry(indexPosition).getConstant();
      frontierBuffer.resize(sizeof(idx_t));
      thrust::fill(rmm::exec_policy(nullptr)->on(nullptr),
                   reinterpret_cast<idx_t*>(frontierBuffer.data()),
                   reinterpret_cast<idx_t*>(frontierBuffer.data()) + 1,
                   constantValue);
      frontier_ptr = reinterpret_cast<idx_t*>(frontierBuffer.data());
      frontierSize = 1;
    }
    else {
      // Making a sequence of values from zero to n where n is the highest ID present in the index.
      idx_t highestId = theIndex.getOffsetsSize() - 2;
      frontierBuffer.resize(sizeof(idx_t) * (highestId + 1));
      thrust::sequence(rmm::exec_policy(nullptr)->on(nullptr),
                       reinterpret_cast<idx_t*>(frontierBuffer.data()),
                       reinterpret_cast<idx_t*>(frontierBuffer.data()) + highestId + 1);
      frontier_ptr = reinterpret_cast<idx_t*>(frontierBuffer.data());
=======
  if (givenInputFrontier) {
    frontier_ptr = (idx_t*)frontier->data;
    frontierSize = frontier->size;
  } else {
    if (indexConstant) {
      // Use a single value equal to the constant in the pattern
      idx_t constantValue = pattern.getEntry(indexPosition).getConstant();
      ALLOC_TRY(&frontier_ptr, sizeof(idx_t), nullptr);
      thrust::fill(
        rmm::exec_policy(nullptr)->on(nullptr), frontier_ptr, frontier_ptr + 1, constantValue);
      frontierSize = 1;
    } else {
      // Making a sequence of values from zero to n where n is the highest ID present in the index.
      idx_t highestId = theIndex.getOffsetsSize() - 2;
      ALLOC_TRY(&frontier_ptr, sizeof(idx_t) * (highestId + 1), nullptr);
      thrust::sequence(
        rmm::exec_policy(nullptr)->on(nullptr), frontier_ptr, frontier_ptr + highestId + 1);
>>>>>>> 8c6070c4
      frontierSize = highestId + 1;
    }
  }

  // Collect all the pointers needed to run the main kernel
<<<<<<< HEAD
  idx_t* columnA = table.getColumn(0);
  idx_t* columnB = table.getColumn(1);
  idx_t* columnC = table.getColumn(2);
  idx_t* offsets = theIndex.getOffsets();
  idx_t* indirection = theIndex.getIndirection();

  // Load balance the input
  rmm::device_buffer exsum_degree(sizeof(idx_t) * (frontierSize + 1));
  degree_iterator<idx_t>deg_it(offsets);
  deref_functor<degree_iterator<idx_t>, idx_t>deref(deg_it);
  thrust::fill(rmm::exec_policy(nullptr)->on(nullptr),
               reinterpret_cast<idx_t*>(exsum_degree.data()),
               reinterpret_cast<idx_t*>(exsum_degree.data()) + 1,
               0);
  thrust::transform(rmm::exec_policy(nullptr)->on(nullptr),
                    frontier_ptr,
                    frontier_ptr + frontierSize,
                    reinterpret_cast<idx_t*>(exsum_degree.data()) + 1,
                    deref);
  thrust::inclusive_scan(rmm::exec_policy(nullptr)->on(nullptr),
                         reinterpret_cast<idx_t*>(exsum_degree.data()) + 1,
                         reinterpret_cast<idx_t*>(exsum_degree.data()) + frontierSize + 1,
                         reinterpret_cast<idx_t*>(exsum_degree.data()) + 1);
  idx_t output_size;
  CUDA_TRY(cudaMemcpy(&output_size,
                      reinterpret_cast<idx_t*>(exsum_degree.data()) + frontierSize,
                      sizeof(idx_t),
                      cudaMemcpyDefault));

  idx_t num_blocks = (output_size + FIND_MATCHES_BLOCK_SIZE - 1) / FIND_MATCHES_BLOCK_SIZE;
  rmm::device_buffer block_bucket_offsets(sizeof(idx_t) * (num_blocks + 1));

  dim3 grid, block;
  block.x = 512;
  grid.x = min((idx_t) MAXBLOCKS, (num_blocks / 512) + 1);
  compute_bucket_offsets_kernel<<<grid, block, 0, nullptr>>>(reinterpret_cast<idx_t*>(exsum_degree.data()),
                                                             reinterpret_cast<idx_t*>(block_bucket_offsets.data()),
                                                             frontierSize,
                                                             output_size);

  // Allocate space for the result
  idx_t *outputA = nullptr;
  idx_t *outputB = nullptr;
  idx_t *outputC = nullptr;
  idx_t *outputD = nullptr;
  rmm::device_buffer outputABuffer;
  rmm::device_buffer outputBBuffer;
  rmm::device_buffer outputCBuffer;
  rmm::device_buffer outputDBuffer;
  if (pattern.getEntry(0).isVariable()) {
    outputABuffer.resize(sizeof(idx_t) * output_size);
    outputA = reinterpret_cast<idx_t*>(outputABuffer.data());
  }
  if (pattern.getEntry(1).isVariable()) {
    outputBBuffer.resize(sizeof(idx_t) * output_size);
    outputB = reinterpret_cast<idx_t*>(outputBBuffer.data());
  }
  if (pattern.getEntry(2).isVariable()) {
    outputCBuffer.resize(sizeof(idx_t) * output_size);
    outputC = reinterpret_cast<idx_t*>(outputCBuffer.data());
  }
  if (saveRowIds) {
    outputDBuffer.resize(sizeof(idx_t) * output_size);
    outputD = reinterpret_cast<idx_t*>(outputDBuffer.data());
  }
=======
  idx_t* columnA     = table.getColumn(0);
  idx_t* columnB     = table.getColumn(1);
  idx_t* columnC     = table.getColumn(2);
  idx_t* offsets     = theIndex.getOffsets();
  idx_t* indirection = theIndex.getIndirection();

  // Load balance the input
  idx_t* exsum_degree = nullptr;
  ALLOC_TRY(&exsum_degree, sizeof(idx_t) * (frontierSize + 1), nullptr);
  degree_iterator<idx_t> deg_it(offsets);
  deref_functor<degree_iterator<idx_t>, idx_t> deref(deg_it);
  thrust::fill(rmm::exec_policy(nullptr)->on(nullptr), exsum_degree, exsum_degree + 1, 0);
  thrust::transform(rmm::exec_policy(nullptr)->on(nullptr),
                    frontier_ptr,
                    frontier_ptr + frontierSize,
                    exsum_degree + 1,
                    deref);
  thrust::inclusive_scan(rmm::exec_policy(nullptr)->on(nullptr),
                         exsum_degree + 1,
                         exsum_degree + frontierSize + 1,
                         exsum_degree + 1);
  idx_t output_size;
  cudaMemcpy(&output_size, &exsum_degree[frontierSize], sizeof(idx_t), cudaMemcpyDefault);

  idx_t num_blocks = (output_size + FIND_MATCHES_BLOCK_SIZE - 1) / FIND_MATCHES_BLOCK_SIZE;
  idx_t* block_bucket_offsets = nullptr;
  ALLOC_TRY(&block_bucket_offsets, sizeof(idx_t) * (num_blocks + 1), nullptr);

  dim3 grid, block;
  block.x = 512;
  grid.x  = min((idx_t)MAXBLOCKS, (num_blocks / 512) + 1);
  compute_bucket_offsets_kernel<<<grid, block, 0, nullptr>>>(
    exsum_degree, block_bucket_offsets, frontierSize, output_size);

  // Allocate space for the result
  idx_t* outputA = nullptr;
  idx_t* outputB = nullptr;
  idx_t* outputC = nullptr;
  idx_t* outputD = nullptr;
  if (pattern.getEntry(0).isVariable()) {
    ALLOC_TRY(&outputA, sizeof(idx_t) * output_size, nullptr);
  }
  if (pattern.getEntry(1).isVariable()) {
    ALLOC_TRY(&outputB, sizeof(idx_t) * output_size, nullptr);
  }
  if (pattern.getEntry(2).isVariable()) {
    ALLOC_TRY(&outputC, sizeof(idx_t) * output_size, nullptr);
  }
  if (saveRowIds) { ALLOC_TRY(&outputD, sizeof(idx_t) * output_size, nullptr); }
>>>>>>> 8c6070c4

  // Get the constant pattern entries from the pattern to pass into the main kernel
  idx_t patternA = -1;
  idx_t patternB = -1;
  idx_t patternC = -1;
<<<<<<< HEAD
  if (!pattern.getEntry(0).isVariable()) {
    patternA = pattern.getEntry(0).getConstant();
  }
  if (!pattern.getEntry(1).isVariable()) {
    patternB = pattern.getEntry(1).getConstant();
  }
  if (!pattern.getEntry(2).isVariable()) {
    patternC = pattern.getEntry(2).getConstant();
  }

  // Call the main kernel
  block.x = FIND_MATCHES_BLOCK_SIZE;
  grid.x = min((idx_t) MAXBLOCKS,
               (output_size + (idx_t) FIND_MATCHES_BLOCK_SIZE - 1)
                   / (idx_t) FIND_MATCHES_BLOCK_SIZE);
=======
  if (!pattern.getEntry(0).isVariable()) { patternA = pattern.getEntry(0).getConstant(); }
  if (!pattern.getEntry(1).isVariable()) { patternB = pattern.getEntry(1).getConstant(); }
  if (!pattern.getEntry(2).isVariable()) { patternC = pattern.getEntry(2).getConstant(); }

  // Call the main kernel
  block.x = FIND_MATCHES_BLOCK_SIZE;
  grid.x  = min((idx_t)MAXBLOCKS,
               (output_size + (idx_t)FIND_MATCHES_BLOCK_SIZE - 1) / (idx_t)FIND_MATCHES_BLOCK_SIZE);
>>>>>>> 8c6070c4
  findMatchesKernel<<<grid, block, 0, nullptr>>>(frontierSize,
                                                 output_size,
                                                 num_blocks,
                                                 offsets,
                                                 indirection,
<<<<<<< HEAD
                                                 reinterpret_cast<idx_t*>(block_bucket_offsets.data()),
                                                 reinterpret_cast<idx_t*>(exsum_degree.data()),
=======
                                                 block_bucket_offsets,
                                                 exsum_degree,
>>>>>>> 8c6070c4
                                                 frontier_ptr,
                                                 columnA,
                                                 columnB,
                                                 columnC,
                                                 outputA,
                                                 outputB,
                                                 outputC,
                                                 outputD,
                                                 patternA,
                                                 patternB,
                                                 patternC);

  // Get the non-null output columns
  std::vector<idx_t*> columns;
  std::vector<std::string> names;
  if (outputA != nullptr) {
    columns.push_back(outputA);
    names.push_back(pattern.getEntry(0).getVariable());
  }
  if (outputB != nullptr) {
    columns.push_back(outputB);
    names.push_back(pattern.getEntry(1).getVariable());
  }
  if (outputC != nullptr) {
    columns.push_back(outputC);
    names.push_back(pattern.getEntry(2).getVariable());
  }
  if (outputD != nullptr) {
    columns.push_back(outputD);
    names.push_back(pattern.getEntry(3).getVariable());
  }

  // Remove non-matches from result
<<<<<<< HEAD
  rmm::device_buffer flags(sizeof(int8_t) * output_size);

=======
  int8_t* flags = nullptr;
  ALLOC_TRY(&flags, sizeof(int8_t) * output_size, nullptr);
>>>>>>> 8c6070c4
  idx_t* col_ptr = columns[0];
  thrust::transform(rmm::exec_policy(nullptr)->on(nullptr),
                    col_ptr,
                    col_ptr + output_size,
<<<<<<< HEAD
                    reinterpret_cast<int8_t*>(flags.data()),
                    notNegativeOne<idx_t, int8_t>());

  size_t tempSpaceSize = 0;
  rmm::device_buffer compactSize_d(sizeof(idx_t));
  cub::DeviceSelect::Flagged(nullptr,
                             tempSpaceSize,
                             col_ptr,
                             reinterpret_cast<int8_t*>(flags.data()),
                             col_ptr,
                             reinterpret_cast<idx_t*>(compactSize_d.data()),
                             output_size);
  rmm::device_buffer tempSpace(tempSpaceSize);
  cub::DeviceSelect::Flagged(tempSpace.data(),
                             tempSpaceSize,
                             col_ptr,
                             reinterpret_cast<int8_t*>(flags.data()),
                             col_ptr,
                             reinterpret_cast<idx_t*>(compactSize_d.data()),
                             output_size);
  idx_t compactSize_h;
  cudaMemcpy(&compactSize_h, compactSize_d.data(), sizeof(idx_t), cudaMemcpyDefault);

  for (size_t i = 1; i < columns.size(); i++) {
    col_ptr = columns[i];
    cub::DeviceSelect::Flagged(tempSpace.data(),
                               tempSpaceSize,
                               col_ptr,
                               reinterpret_cast<int8_t*>(flags.data()),
                               col_ptr,
                               reinterpret_cast<idx_t*>(compactSize_d.data()),
                               output_size);
  }

  // Put together the result to return
  db_result<idx_t>result;
  for (size_t i = 0; i < names.size(); i++) {
    result.addColumn(names[i]);
  }
  result.allocateColumns(compactSize_h);
  for (size_t i = 0; i < columns.size(); i++) {
    idx_t* outputPtr = result.getData(names[i]);
    idx_t* inputPtr = columns[i];
    CUDA_TRY(cudaMemcpy(outputPtr, inputPtr, sizeof(idx_t) * compactSize_h, cudaMemcpyDefault));
  }
=======
                    flags,
                    notNegativeOne<idx_t, int8_t>());

  void* tempSpace      = nullptr;
  size_t tempSpaceSize = 0;
  idx_t* compactSize_d = nullptr;
  ALLOC_TRY(&compactSize_d, sizeof(idx_t), nullptr);
  cub::DeviceSelect::Flagged(
    tempSpace, tempSpaceSize, col_ptr, flags, col_ptr, compactSize_d, output_size);
  ALLOC_TRY(&tempSpace, tempSpaceSize, nullptr);
  cub::DeviceSelect::Flagged(
    tempSpace, tempSpaceSize, col_ptr, flags, col_ptr, compactSize_d, output_size);
  idx_t compactSize_h;
  cudaMemcpy(&compactSize_h, compactSize_d, sizeof(idx_t), cudaMemcpyDefault);

  for (size_t i = 1; i < columns.size(); i++) {
    col_ptr = columns[i];
    cub::DeviceSelect::Flagged(
      tempSpace, tempSpaceSize, col_ptr, flags, col_ptr, compactSize_d, output_size);
  }

  // Put together the result to return
  db_result<idx_t> result;
  for (size_t i = 0; i < names.size(); i++) { result.addColumn(names[i]); }
  result.allocateColumns(compactSize_h);
  for (size_t i = 0; i < columns.size(); i++) {
    idx_t* outputPtr = result.getData(names[i]);
    idx_t* inputPtr  = columns[i];
    cudaMemcpy(outputPtr, inputPtr, sizeof(idx_t) * compactSize_h, cudaMemcpyDefault);
  }

  // Clean up allocations
  if (!givenInputFrontier) ALLOC_FREE_TRY(frontier_ptr, nullptr);
  ALLOC_FREE_TRY(exsum_degree, nullptr);
  ALLOC_FREE_TRY(block_bucket_offsets, nullptr);
  ALLOC_FREE_TRY(tempSpace, nullptr);
  ALLOC_FREE_TRY(compactSize_d, nullptr);
  ALLOC_FREE_TRY(flags, nullptr);
  if (outputA != nullptr) ALLOC_FREE_TRY(outputA, nullptr);
  if (outputB != nullptr) ALLOC_FREE_TRY(outputB, nullptr);
  if (outputC != nullptr) ALLOC_FREE_TRY(outputC, nullptr);
  if (outputD != nullptr) ALLOC_FREE_TRY(outputD, nullptr);
>>>>>>> 8c6070c4

  // Return the result
  return result;
}

<<<<<<< HEAD
template db_result<int32_t>findMatches(db_pattern<int32_t>& pattern,
                                       db_table<int32_t>& table,
                                       int32_t* frontier,
                                       int32_t frontier_size,
                                       int indexPosition);
template db_result<int64_t>findMatches(db_pattern<int64_t>& pattern,
                                       db_table<int64_t>& table,
                                       int64_t* frontier,
                                       int64_t frontier_size,
                                       int indexPosition);
}
} //namespace
=======
template db_result<int32_t> findMatches(db_pattern<int32_t>& pattern,
                                        db_table<int32_t>& table,
                                        gdf_column* frontier,
                                        int indexPosition);
template db_result<int64_t> findMatches(db_pattern<int64_t>& pattern,
                                        db_table<int64_t>& table,
                                        gdf_column* frontier,
                                        int indexPosition);
}  // namespace db
}  // namespace cugraph
>>>>>>> 8c6070c4
<|MERGE_RESOLUTION|>--- conflicted
+++ resolved
@@ -14,22 +14,8 @@
  * limitations under the License.
  */
 
+#include <utilities/error_utils.h>
 #include <cub/device/device_select.cuh>
-<<<<<<< HEAD
-#include <utilities/error_utils.h>
-
-namespace cugraph {
-namespace db {
-template<typename IndexType>
-struct degree_iterator {
-  IndexType* offsets;
-  degree_iterator(IndexType* _offsets) :
-      offsets(_offsets) {
-  }
-
-  __host__    __device__
-  IndexType operator[](IndexType place) {
-=======
 #include <db/db_operators.cuh>
 
 namespace cugraph {
@@ -41,44 +27,10 @@
 
   __host__ __device__ IndexType operator[](IndexType place)
   {
->>>>>>> 8c6070c4
     return offsets[place + 1] - offsets[place];
   }
 };
 
-<<<<<<< HEAD
-template<typename It, typename IndexType>
-struct deref_functor {
-  It iterator;
-  deref_functor(It it) :
-      iterator(it) {
-  }
-
-  __host__    __device__
-  IndexType operator()(IndexType in) {
-    return iterator[in];
-  }
-};
-
-template<typename idx_t, typename flag_t>
-struct notNegativeOne {
-  __host__    __device__
-  flag_t operator()(idx_t in) {
-    return in != -1;
-  }
-};
-
-template<typename IndexType>
-__device__ IndexType binsearch_maxle(const IndexType *vec,
-                                     const IndexType val,
-                                     IndexType low,
-                                     IndexType high) {
-  while (true) {
-    if (low == high)
-      return low; //we know it exists
-    if ((low + 1) == high)
-      return (vec[high] <= val) ? high : low;
-=======
 template <typename It, typename IndexType>
 struct deref_functor {
   It iterator;
@@ -99,7 +51,6 @@
   while (true) {
     if (low == high) return low;  // we know it exists
     if ((low + 1) == high) return (vec[high] <= val) ? high : low;
->>>>>>> 8c6070c4
 
     IndexType mid = low + (high - low) / 2;
 
@@ -110,30 +61,6 @@
   }
 }
 
-<<<<<<< HEAD
-template<typename IndexType>
-__global__ void compute_bucket_offsets_kernel(const IndexType *frontier_degrees_exclusive_sum,
-                                              IndexType *bucket_offsets,
-                                              const IndexType frontier_size,
-                                              IndexType total_degree) {
-  IndexType end = ((total_degree - 1 + FIND_MATCHES_BLOCK_SIZE) / FIND_MATCHES_BLOCK_SIZE);
-
-  for (IndexType bid = blockIdx.x * blockDim.x + threadIdx.x;
-      bid <= end;
-      bid += gridDim.x * blockDim.x) {
-
-    IndexType eid = min(bid * FIND_MATCHES_BLOCK_SIZE, total_degree - 1);
-
-    bucket_offsets[bid] = binsearch_maxle(frontier_degrees_exclusive_sum,
-                                          eid,
-                                          (IndexType) 0,
-                                          frontier_size - 1);
-
-  }
-}
-
-template<typename idx_t>
-=======
 template <typename IndexType>
 __global__ void compute_bucket_offsets_kernel(const IndexType* frontier_degrees_exclusive_sum,
                                               IndexType* bucket_offsets,
@@ -152,7 +79,6 @@
 }
 
 template <typename idx_t>
->>>>>>> 8c6070c4
 __global__ void findMatchesKernel(idx_t inputSize,
                                   idx_t outputSize,
                                   idx_t maxBlock,
@@ -170,12 +96,8 @@
                                   idx_t* outputD,
                                   idx_t patternA,
                                   idx_t patternB,
-<<<<<<< HEAD
-                                  idx_t patternC) {
-=======
                                   idx_t patternC)
 {
->>>>>>> 8c6070c4
   __shared__ idx_t blockRange[2];
   __shared__ idx_t localExSum[FIND_MATCHES_BLOCK_SIZE * 2];
   __shared__ idx_t localFrontier[FIND_MATCHES_BLOCK_SIZE * 2];
@@ -185,23 +107,13 @@
     if (threadIdx.x == 0) {
       blockRange[0] = blockStarts[bid];
       blockRange[1] = blockStarts[bid + 1];
-<<<<<<< HEAD
-      if (blockRange[0] > 0) {
-        blockRange[0] -= 1;
-      }
-=======
       if (blockRange[0] > 0) { blockRange[0] -= 1; }
->>>>>>> 8c6070c4
     }
     __syncthreads();
 
     idx_t sectionSize = blockRange[1] - blockRange[0];
     for (int tid = threadIdx.x; tid <= sectionSize; tid += blockDim.x) {
-<<<<<<< HEAD
-      localExSum[tid] = expandCounts[blockRange[0] + tid];
-=======
       localExSum[tid]    = expandCounts[blockRange[0] + tid];
->>>>>>> 8c6070c4
       localFrontier[tid] = frontier[blockRange[0] + tid];
     }
     __syncthreads();
@@ -210,17 +122,10 @@
     idx_t tid = bid * blockDim.x + threadIdx.x;
     if (tid < outputSize) {
       // Figure out which row this thread/iteration is working on
-<<<<<<< HEAD
-      idx_t sourceIdx = binsearch_maxle(localExSum, tid, (idx_t) 0, (idx_t) sectionSize);
-      idx_t source = localFrontier[sourceIdx];
-      idx_t rank = tid - localExSum[sourceIdx];
-      idx_t row_id = indirection[offsets[source] + rank];
-=======
       idx_t sourceIdx = binsearch_maxle(localExSum, tid, (idx_t)0, (idx_t)sectionSize);
       idx_t source    = localFrontier[sourceIdx];
       idx_t rank      = tid - localExSum[sourceIdx];
       idx_t row_id    = indirection[offsets[source] + rank];
->>>>>>> 8c6070c4
 
       // Load in values from the row for A, B, and C columns
       idx_t valA = columnA[row_id];
@@ -234,39 +139,13 @@
 
       // If row doesn't match, set row values to -1 before writing out
       if (!(matchA && matchB && matchC)) {
-<<<<<<< HEAD
-        valA = -1;
-        valB = -1;
-        valC = -1;
-=======
         valA   = -1;
         valB   = -1;
         valC   = -1;
->>>>>>> 8c6070c4
         row_id = -1;
       }
 
       // Write out values to non-null outputs
-<<<<<<< HEAD
-      if (outputA != nullptr)
-        outputA[tid] = valA;
-      if (outputB != nullptr)
-        outputB[tid] = valB;
-      if (outputC != nullptr)
-        outputC[tid] = valC;
-      if (outputD != nullptr)
-        outputD[tid] = row_id;
-    }
-  }
-}
-
-template<typename idx_t>
-db_result<idx_t>findMatches(db_pattern<idx_t>& pattern,
-                            db_table<idx_t>& table,
-                            idx_t* frontier,
-                            idx_t frontier_size,
-                            int indexPosition) {
-=======
       if (outputA != nullptr) outputA[tid] = valA;
       if (outputB != nullptr) outputB[tid] = valB;
       if (outputC != nullptr) outputC[tid] = valC;
@@ -278,10 +157,10 @@
 template <typename idx_t>
 db_result<idx_t> findMatches(db_pattern<idx_t>& pattern,
                              db_table<idx_t>& table,
-                             gdf_column* frontier,
+                             idx_t* frontier,
+                             idx_t frontier_size,
                              int indexPosition)
 {
->>>>>>> 8c6070c4
   // Find out if the indexPosition is a variable or constant
   bool indexConstant = !pattern.getEntry(indexPosition).isVariable();
 
@@ -289,24 +168,17 @@
 
   // Check to see whether we are going to be saving out the row ids from matches
   bool saveRowIds = false;
-<<<<<<< HEAD
-  if (pattern.getSize() == 4)
-    saveRowIds = true;
-=======
   if (pattern.getSize() == 4) saveRowIds = true;
->>>>>>> 8c6070c4
 
   // Check if we have a frontier to use, if we don't make one up
   bool givenInputFrontier = frontier != nullptr;
   idx_t frontierSize;
   idx_t* frontier_ptr = nullptr;
-<<<<<<< HEAD
   rmm::device_buffer frontierBuffer;
   if (givenInputFrontier) {
     frontier_ptr = frontier;
     frontierSize = frontier_size;
-  }
-  else {
+  } else {
     if (indexConstant) {
       // Use a single value equal to the constant in the pattern
       idx_t constantValue = pattern.getEntry(indexPosition).getConstant();
@@ -317,8 +189,7 @@
                    constantValue);
       frontier_ptr = reinterpret_cast<idx_t*>(frontierBuffer.data());
       frontierSize = 1;
-    }
-    else {
+    } else {
       // Making a sequence of values from zero to n where n is the highest ID present in the index.
       idx_t highestId = theIndex.getOffsetsSize() - 2;
       frontierBuffer.resize(sizeof(idx_t) * (highestId + 1));
@@ -326,41 +197,21 @@
                        reinterpret_cast<idx_t*>(frontierBuffer.data()),
                        reinterpret_cast<idx_t*>(frontierBuffer.data()) + highestId + 1);
       frontier_ptr = reinterpret_cast<idx_t*>(frontierBuffer.data());
-=======
-  if (givenInputFrontier) {
-    frontier_ptr = (idx_t*)frontier->data;
-    frontierSize = frontier->size;
-  } else {
-    if (indexConstant) {
-      // Use a single value equal to the constant in the pattern
-      idx_t constantValue = pattern.getEntry(indexPosition).getConstant();
-      ALLOC_TRY(&frontier_ptr, sizeof(idx_t), nullptr);
-      thrust::fill(
-        rmm::exec_policy(nullptr)->on(nullptr), frontier_ptr, frontier_ptr + 1, constantValue);
-      frontierSize = 1;
-    } else {
-      // Making a sequence of values from zero to n where n is the highest ID present in the index.
-      idx_t highestId = theIndex.getOffsetsSize() - 2;
-      ALLOC_TRY(&frontier_ptr, sizeof(idx_t) * (highestId + 1), nullptr);
-      thrust::sequence(
-        rmm::exec_policy(nullptr)->on(nullptr), frontier_ptr, frontier_ptr + highestId + 1);
->>>>>>> 8c6070c4
       frontierSize = highestId + 1;
     }
   }
 
   // Collect all the pointers needed to run the main kernel
-<<<<<<< HEAD
-  idx_t* columnA = table.getColumn(0);
-  idx_t* columnB = table.getColumn(1);
-  idx_t* columnC = table.getColumn(2);
-  idx_t* offsets = theIndex.getOffsets();
+  idx_t* columnA     = table.getColumn(0);
+  idx_t* columnB     = table.getColumn(1);
+  idx_t* columnC     = table.getColumn(2);
+  idx_t* offsets     = theIndex.getOffsets();
   idx_t* indirection = theIndex.getIndirection();
 
   // Load balance the input
   rmm::device_buffer exsum_degree(sizeof(idx_t) * (frontierSize + 1));
-  degree_iterator<idx_t>deg_it(offsets);
-  deref_functor<degree_iterator<idx_t>, idx_t>deref(deg_it);
+  degree_iterator<idx_t> deg_it(offsets);
+  deref_functor<degree_iterator<idx_t>, idx_t> deref(deg_it);
   thrust::fill(rmm::exec_policy(nullptr)->on(nullptr),
                reinterpret_cast<idx_t*>(exsum_degree.data()),
                reinterpret_cast<idx_t*>(exsum_degree.data()) + 1,
@@ -385,17 +236,18 @@
 
   dim3 grid, block;
   block.x = 512;
-  grid.x = min((idx_t) MAXBLOCKS, (num_blocks / 512) + 1);
-  compute_bucket_offsets_kernel<<<grid, block, 0, nullptr>>>(reinterpret_cast<idx_t*>(exsum_degree.data()),
-                                                             reinterpret_cast<idx_t*>(block_bucket_offsets.data()),
-                                                             frontierSize,
-                                                             output_size);
+  grid.x  = min((idx_t)MAXBLOCKS, (num_blocks / 512) + 1);
+  compute_bucket_offsets_kernel<<<grid, block, 0, nullptr>>>(
+    reinterpret_cast<idx_t*>(exsum_degree.data()),
+    reinterpret_cast<idx_t*>(block_bucket_offsets.data()),
+    frontierSize,
+    output_size);
 
   // Allocate space for the result
-  idx_t *outputA = nullptr;
-  idx_t *outputB = nullptr;
-  idx_t *outputC = nullptr;
-  idx_t *outputD = nullptr;
+  idx_t* outputA = nullptr;
+  idx_t* outputB = nullptr;
+  idx_t* outputC = nullptr;
+  idx_t* outputD = nullptr;
   rmm::device_buffer outputABuffer;
   rmm::device_buffer outputBBuffer;
   rmm::device_buffer outputCBuffer;
@@ -416,79 +268,11 @@
     outputDBuffer.resize(sizeof(idx_t) * output_size);
     outputD = reinterpret_cast<idx_t*>(outputDBuffer.data());
   }
-=======
-  idx_t* columnA     = table.getColumn(0);
-  idx_t* columnB     = table.getColumn(1);
-  idx_t* columnC     = table.getColumn(2);
-  idx_t* offsets     = theIndex.getOffsets();
-  idx_t* indirection = theIndex.getIndirection();
-
-  // Load balance the input
-  idx_t* exsum_degree = nullptr;
-  ALLOC_TRY(&exsum_degree, sizeof(idx_t) * (frontierSize + 1), nullptr);
-  degree_iterator<idx_t> deg_it(offsets);
-  deref_functor<degree_iterator<idx_t>, idx_t> deref(deg_it);
-  thrust::fill(rmm::exec_policy(nullptr)->on(nullptr), exsum_degree, exsum_degree + 1, 0);
-  thrust::transform(rmm::exec_policy(nullptr)->on(nullptr),
-                    frontier_ptr,
-                    frontier_ptr + frontierSize,
-                    exsum_degree + 1,
-                    deref);
-  thrust::inclusive_scan(rmm::exec_policy(nullptr)->on(nullptr),
-                         exsum_degree + 1,
-                         exsum_degree + frontierSize + 1,
-                         exsum_degree + 1);
-  idx_t output_size;
-  cudaMemcpy(&output_size, &exsum_degree[frontierSize], sizeof(idx_t), cudaMemcpyDefault);
-
-  idx_t num_blocks = (output_size + FIND_MATCHES_BLOCK_SIZE - 1) / FIND_MATCHES_BLOCK_SIZE;
-  idx_t* block_bucket_offsets = nullptr;
-  ALLOC_TRY(&block_bucket_offsets, sizeof(idx_t) * (num_blocks + 1), nullptr);
-
-  dim3 grid, block;
-  block.x = 512;
-  grid.x  = min((idx_t)MAXBLOCKS, (num_blocks / 512) + 1);
-  compute_bucket_offsets_kernel<<<grid, block, 0, nullptr>>>(
-    exsum_degree, block_bucket_offsets, frontierSize, output_size);
-
-  // Allocate space for the result
-  idx_t* outputA = nullptr;
-  idx_t* outputB = nullptr;
-  idx_t* outputC = nullptr;
-  idx_t* outputD = nullptr;
-  if (pattern.getEntry(0).isVariable()) {
-    ALLOC_TRY(&outputA, sizeof(idx_t) * output_size, nullptr);
-  }
-  if (pattern.getEntry(1).isVariable()) {
-    ALLOC_TRY(&outputB, sizeof(idx_t) * output_size, nullptr);
-  }
-  if (pattern.getEntry(2).isVariable()) {
-    ALLOC_TRY(&outputC, sizeof(idx_t) * output_size, nullptr);
-  }
-  if (saveRowIds) { ALLOC_TRY(&outputD, sizeof(idx_t) * output_size, nullptr); }
->>>>>>> 8c6070c4
 
   // Get the constant pattern entries from the pattern to pass into the main kernel
   idx_t patternA = -1;
   idx_t patternB = -1;
   idx_t patternC = -1;
-<<<<<<< HEAD
-  if (!pattern.getEntry(0).isVariable()) {
-    patternA = pattern.getEntry(0).getConstant();
-  }
-  if (!pattern.getEntry(1).isVariable()) {
-    patternB = pattern.getEntry(1).getConstant();
-  }
-  if (!pattern.getEntry(2).isVariable()) {
-    patternC = pattern.getEntry(2).getConstant();
-  }
-
-  // Call the main kernel
-  block.x = FIND_MATCHES_BLOCK_SIZE;
-  grid.x = min((idx_t) MAXBLOCKS,
-               (output_size + (idx_t) FIND_MATCHES_BLOCK_SIZE - 1)
-                   / (idx_t) FIND_MATCHES_BLOCK_SIZE);
-=======
   if (!pattern.getEntry(0).isVariable()) { patternA = pattern.getEntry(0).getConstant(); }
   if (!pattern.getEntry(1).isVariable()) { patternB = pattern.getEntry(1).getConstant(); }
   if (!pattern.getEntry(2).isVariable()) { patternC = pattern.getEntry(2).getConstant(); }
@@ -497,30 +281,25 @@
   block.x = FIND_MATCHES_BLOCK_SIZE;
   grid.x  = min((idx_t)MAXBLOCKS,
                (output_size + (idx_t)FIND_MATCHES_BLOCK_SIZE - 1) / (idx_t)FIND_MATCHES_BLOCK_SIZE);
->>>>>>> 8c6070c4
-  findMatchesKernel<<<grid, block, 0, nullptr>>>(frontierSize,
-                                                 output_size,
-                                                 num_blocks,
-                                                 offsets,
-                                                 indirection,
-<<<<<<< HEAD
-                                                 reinterpret_cast<idx_t*>(block_bucket_offsets.data()),
-                                                 reinterpret_cast<idx_t*>(exsum_degree.data()),
-=======
-                                                 block_bucket_offsets,
-                                                 exsum_degree,
->>>>>>> 8c6070c4
-                                                 frontier_ptr,
-                                                 columnA,
-                                                 columnB,
-                                                 columnC,
-                                                 outputA,
-                                                 outputB,
-                                                 outputC,
-                                                 outputD,
-                                                 patternA,
-                                                 patternB,
-                                                 patternC);
+  findMatchesKernel<<<grid, block, 0, nullptr>>>(
+    frontierSize,
+    output_size,
+    num_blocks,
+    offsets,
+    indirection,
+    reinterpret_cast<idx_t*>(block_bucket_offsets.data()),
+    reinterpret_cast<idx_t*>(exsum_degree.data()),
+    frontier_ptr,
+    columnA,
+    columnB,
+    columnC,
+    outputA,
+    outputB,
+    outputC,
+    outputD,
+    patternA,
+    patternB,
+    patternC);
 
   // Get the non-null output columns
   std::vector<idx_t*> columns;
@@ -543,18 +322,12 @@
   }
 
   // Remove non-matches from result
-<<<<<<< HEAD
   rmm::device_buffer flags(sizeof(int8_t) * output_size);
 
-=======
-  int8_t* flags = nullptr;
-  ALLOC_TRY(&flags, sizeof(int8_t) * output_size, nullptr);
->>>>>>> 8c6070c4
   idx_t* col_ptr = columns[0];
   thrust::transform(rmm::exec_policy(nullptr)->on(nullptr),
                     col_ptr,
                     col_ptr + output_size,
-<<<<<<< HEAD
                     reinterpret_cast<int8_t*>(flags.data()),
                     notNegativeOne<idx_t, int8_t>());
 
@@ -590,87 +363,28 @@
   }
 
   // Put together the result to return
-  db_result<idx_t>result;
-  for (size_t i = 0; i < names.size(); i++) {
-    result.addColumn(names[i]);
-  }
-  result.allocateColumns(compactSize_h);
-  for (size_t i = 0; i < columns.size(); i++) {
-    idx_t* outputPtr = result.getData(names[i]);
-    idx_t* inputPtr = columns[i];
-    CUDA_TRY(cudaMemcpy(outputPtr, inputPtr, sizeof(idx_t) * compactSize_h, cudaMemcpyDefault));
-  }
-=======
-                    flags,
-                    notNegativeOne<idx_t, int8_t>());
-
-  void* tempSpace      = nullptr;
-  size_t tempSpaceSize = 0;
-  idx_t* compactSize_d = nullptr;
-  ALLOC_TRY(&compactSize_d, sizeof(idx_t), nullptr);
-  cub::DeviceSelect::Flagged(
-    tempSpace, tempSpaceSize, col_ptr, flags, col_ptr, compactSize_d, output_size);
-  ALLOC_TRY(&tempSpace, tempSpaceSize, nullptr);
-  cub::DeviceSelect::Flagged(
-    tempSpace, tempSpaceSize, col_ptr, flags, col_ptr, compactSize_d, output_size);
-  idx_t compactSize_h;
-  cudaMemcpy(&compactSize_h, compactSize_d, sizeof(idx_t), cudaMemcpyDefault);
-
-  for (size_t i = 1; i < columns.size(); i++) {
-    col_ptr = columns[i];
-    cub::DeviceSelect::Flagged(
-      tempSpace, tempSpaceSize, col_ptr, flags, col_ptr, compactSize_d, output_size);
-  }
-
-  // Put together the result to return
   db_result<idx_t> result;
   for (size_t i = 0; i < names.size(); i++) { result.addColumn(names[i]); }
   result.allocateColumns(compactSize_h);
   for (size_t i = 0; i < columns.size(); i++) {
     idx_t* outputPtr = result.getData(names[i]);
     idx_t* inputPtr  = columns[i];
-    cudaMemcpy(outputPtr, inputPtr, sizeof(idx_t) * compactSize_h, cudaMemcpyDefault);
-  }
-
-  // Clean up allocations
-  if (!givenInputFrontier) ALLOC_FREE_TRY(frontier_ptr, nullptr);
-  ALLOC_FREE_TRY(exsum_degree, nullptr);
-  ALLOC_FREE_TRY(block_bucket_offsets, nullptr);
-  ALLOC_FREE_TRY(tempSpace, nullptr);
-  ALLOC_FREE_TRY(compactSize_d, nullptr);
-  ALLOC_FREE_TRY(flags, nullptr);
-  if (outputA != nullptr) ALLOC_FREE_TRY(outputA, nullptr);
-  if (outputB != nullptr) ALLOC_FREE_TRY(outputB, nullptr);
-  if (outputC != nullptr) ALLOC_FREE_TRY(outputC, nullptr);
-  if (outputD != nullptr) ALLOC_FREE_TRY(outputD, nullptr);
->>>>>>> 8c6070c4
+    CUDA_TRY(cudaMemcpy(outputPtr, inputPtr, sizeof(idx_t) * compactSize_h, cudaMemcpyDefault));
+  }
 
   // Return the result
   return result;
 }
 
-<<<<<<< HEAD
-template db_result<int32_t>findMatches(db_pattern<int32_t>& pattern,
-                                       db_table<int32_t>& table,
-                                       int32_t* frontier,
-                                       int32_t frontier_size,
-                                       int indexPosition);
-template db_result<int64_t>findMatches(db_pattern<int64_t>& pattern,
-                                       db_table<int64_t>& table,
-                                       int64_t* frontier,
-                                       int64_t frontier_size,
-                                       int indexPosition);
-}
-} //namespace
-=======
 template db_result<int32_t> findMatches(db_pattern<int32_t>& pattern,
                                         db_table<int32_t>& table,
-                                        gdf_column* frontier,
+                                        int32_t* frontier,
+                                        int32_t frontier_size,
                                         int indexPosition);
 template db_result<int64_t> findMatches(db_pattern<int64_t>& pattern,
                                         db_table<int64_t>& table,
-                                        gdf_column* frontier,
+                                        int64_t* frontier,
+                                        int64_t frontier_size,
                                         int indexPosition);
 }  // namespace db
-}  // namespace cugraph
->>>>>>> 8c6070c4
+}  // namespace cugraph
/*
 * Copyright (c) 2019-2020, NVIDIA CORPORATION.
 *
 * Licensed under the Apache License, Version 2.0 (the "License");
 * you may not use this file except in compliance with the License.
 * You may obtain a copy of the License at
 *
 *     http://www.apache.org/licenses/LICENSE-2.0
 *
 * Unless required by applicable law or agreed to in writing, software
 * distributed under the License is distributed on an "AS IS" BASIS,
 * WITHOUT WARRANTIES OR CONDITIONS OF ANY KIND, either express or implied.
 * See the License for the specific language governing permissions and
 * limitations under the License.
 */
/** ---------------------------------------------------------------------------*
 * @brief Functions for computing the two hop neighbor pairs of a graph
 *
 * @file two_hop_neighbors.cu
 * ---------------------------------------------------------------------------**/

#include <rmm/thrust_rmm_allocator.h>
#include <rmm_utils.h>
#include <algorithms.hpp>
#include <graph.hpp>
#include "two_hop_neighbors.cuh"
#include "utilities/error_utils.h"

#include <thrust/execution_policy.h>
#include <thrust/scan.h>
#include <thrust/transform.h>

namespace cugraph {

template <typename VT, typename ET, typename WT>
<<<<<<< HEAD
ET get_two_hop_neighbors(experimental::GraphCSRView<VT, ET, WT> const &graph,
                         VT **first,
                         VT **second) {

    cudaStream_t stream {nullptr};

    rmm::device_vector<ET> exsum_degree(graph.number_of_edges + 1);
    ET *d_exsum_degree = exsum_degree.data().get();

    // Find the degree of the out vertex of each edge
    degree_iterator<ET> deg_it(graph.offsets);
    deref_functor<degree_iterator<ET>, ET> deref(deg_it);
    exsum_degree[0] = ET{0};
    thrust::transform(rmm::exec_policy(stream)->on(stream),
                      graph.indices,
                      graph.indices + graph.number_of_edges,
                      d_exsum_degree + 1,
                      deref);

    // Take the inclusive sum of the degrees
    thrust::inclusive_scan(rmm::exec_policy(stream)->on(stream),
                           d_exsum_degree + 1,
                           d_exsum_degree + graph.number_of_edges + 1,
                           d_exsum_degree + 1);

    // Copy out the last value to get the size of scattered output
    ET output_size = exsum_degree[graph.number_of_edges];

    // Allocate memory for the scattered output
    rmm::device_vector<VT> first_pair(output_size);
    rmm::device_vector<VT> second_pair(output_size);

    VT *d_first_pair = first_pair.data().get();
    VT *d_second_pair = second_pair.data().get();

    // Figure out number of blocks and allocate memory for block bucket offsets
    ET num_blocks = (output_size + TWO_HOP_BLOCK_SIZE - 1) / TWO_HOP_BLOCK_SIZE;
    rmm::device_vector<ET> block_bucket_offsets(num_blocks+1);

    ET *d_block_bucket_offsets = block_bucket_offsets.data().get();

    // Compute the block bucket offsets
    dim3 grid, block;
    block.x = 512;
    grid.x = min((ET) MAXBLOCKS, (num_blocks / 512) + 1);
    compute_bucket_offsets_kernel<<<grid, block, 0, nullptr>>>(d_exsum_degree,
                                                               d_block_bucket_offsets,
                                                               graph.number_of_edges,
                                                               output_size);

    block_bucket_offsets[num_blocks] = graph.number_of_edges;

    // Scatter the expanded edge lists into temp space
    grid.x = min((ET) MAXBLOCKS, num_blocks);
    scatter_expand_kernel<<<grid, block, 0, nullptr>>>(d_exsum_degree,
                                                       graph.indices,
                                                       graph.offsets,
                                                       d_block_bucket_offsets,
                                                       graph.number_of_vertices,
                                                       output_size,
                                                       num_blocks,
                                                       d_first_pair,
                                                       d_second_pair);

    // TODO:  This would be faster in a hash table (no sorting), unless there's
    //        some reason that the result has to be sorted
    // Remove duplicates and self pairings
    auto tuple_start = thrust::make_zip_iterator(thrust::make_tuple(d_first_pair, d_second_pair));
    auto tuple_end = tuple_start + output_size;
    thrust::sort(rmm::exec_policy(stream)->on(stream), tuple_start, tuple_end);
    tuple_end = thrust::copy_if(rmm::exec_policy(stream)->on(stream),
                                                            tuple_start,
                                                            tuple_end,
                                                            tuple_start,
                                                            self_loop_flagger<VT>());
    tuple_end = thrust::unique(rmm::exec_policy(stream)->on(stream), tuple_start, tuple_end);

    // Get things ready to return
    ET outputSize = tuple_end - tuple_start;

    ALLOC_TRY(first, sizeof(VT) * outputSize, nullptr);
    ALLOC_TRY(second, sizeof(VT) * outputSize, nullptr);
    cudaMemcpy(*first, d_first_pair, sizeof(VT) * outputSize, cudaMemcpyDefault);
    cudaMemcpy(*second, d_second_pair, sizeof(VT) * outputSize, cudaMemcpyDefault);

    return outputSize;
}

template int get_two_hop_neighbors(experimental::GraphCSRView<int,int,float> const &, int **, int **);

template int64_t get_two_hop_neighbors(experimental::GraphCSRView<int32_t,int64_t,float> const &, int32_t **, int32_t **);
=======
ET get_two_hop_neighbors(experimental::GraphCSR<VT, ET, WT> const &graph, VT **first, VT **second)
{
  cudaStream_t stream{nullptr};

  rmm::device_vector<ET> exsum_degree(graph.number_of_edges + 1);
  ET *d_exsum_degree = exsum_degree.data().get();

  // Find the degree of the out vertex of each edge
  degree_iterator<ET> deg_it(graph.offsets);
  deref_functor<degree_iterator<ET>, ET> deref(deg_it);
  exsum_degree[0] = ET{0};
  thrust::transform(rmm::exec_policy(stream)->on(stream),
                    graph.indices,
                    graph.indices + graph.number_of_edges,
                    d_exsum_degree + 1,
                    deref);

  // Take the inclusive sum of the degrees
  thrust::inclusive_scan(rmm::exec_policy(stream)->on(stream),
                         d_exsum_degree + 1,
                         d_exsum_degree + graph.number_of_edges + 1,
                         d_exsum_degree + 1);

  // Copy out the last value to get the size of scattered output
  ET output_size = exsum_degree[graph.number_of_edges];

  // Allocate memory for the scattered output
  rmm::device_vector<VT> first_pair(output_size);
  rmm::device_vector<VT> second_pair(output_size);

  VT *d_first_pair  = first_pair.data().get();
  VT *d_second_pair = second_pair.data().get();

  // Figure out number of blocks and allocate memory for block bucket offsets
  ET num_blocks = (output_size + TWO_HOP_BLOCK_SIZE - 1) / TWO_HOP_BLOCK_SIZE;
  rmm::device_vector<ET> block_bucket_offsets(num_blocks + 1);

  ET *d_block_bucket_offsets = block_bucket_offsets.data().get();

  // Compute the block bucket offsets
  dim3 grid, block;
  block.x = 512;
  grid.x  = min((ET)MAXBLOCKS, (num_blocks / 512) + 1);
  compute_bucket_offsets_kernel<<<grid, block, 0, nullptr>>>(
    d_exsum_degree, d_block_bucket_offsets, graph.number_of_edges, output_size);

  block_bucket_offsets[num_blocks] = graph.number_of_edges;

  // Scatter the expanded edge lists into temp space
  grid.x = min((ET)MAXBLOCKS, num_blocks);
  scatter_expand_kernel<<<grid, block, 0, nullptr>>>(d_exsum_degree,
                                                     graph.indices,
                                                     graph.offsets,
                                                     d_block_bucket_offsets,
                                                     graph.number_of_vertices,
                                                     output_size,
                                                     num_blocks,
                                                     d_first_pair,
                                                     d_second_pair);

  // TODO:  This would be faster in a hash table (no sorting), unless there's
  //        some reason that the result has to be sorted
  // Remove duplicates and self pairings
  auto tuple_start = thrust::make_zip_iterator(thrust::make_tuple(d_first_pair, d_second_pair));
  auto tuple_end   = tuple_start + output_size;
  thrust::sort(rmm::exec_policy(stream)->on(stream), tuple_start, tuple_end);
  tuple_end = thrust::copy_if(rmm::exec_policy(stream)->on(stream),
                              tuple_start,
                              tuple_end,
                              tuple_start,
                              self_loop_flagger<VT>());
  tuple_end = thrust::unique(rmm::exec_policy(stream)->on(stream), tuple_start, tuple_end);

  // Get things ready to return
  ET outputSize = tuple_end - tuple_start;

  ALLOC_TRY(first, sizeof(VT) * outputSize, nullptr);
  ALLOC_TRY(second, sizeof(VT) * outputSize, nullptr);
  cudaMemcpy(*first, d_first_pair, sizeof(VT) * outputSize, cudaMemcpyDefault);
  cudaMemcpy(*second, d_second_pair, sizeof(VT) * outputSize, cudaMemcpyDefault);

  return outputSize;
}

template int get_two_hop_neighbors(experimental::GraphCSR<int, int, float> const &, int **, int **);

template int64_t get_two_hop_neighbors(experimental::GraphCSR<int32_t, int64_t, float> const &,
                                       int32_t **,
                                       int32_t **);
>>>>>>> 8c6070c4

}  // namespace cugraph<|MERGE_RESOLUTION|>--- conflicted
+++ resolved
@@ -33,100 +33,7 @@
 namespace cugraph {
 
 template <typename VT, typename ET, typename WT>
-<<<<<<< HEAD
-ET get_two_hop_neighbors(experimental::GraphCSRView<VT, ET, WT> const &graph,
-                         VT **first,
-                         VT **second) {
-
-    cudaStream_t stream {nullptr};
-
-    rmm::device_vector<ET> exsum_degree(graph.number_of_edges + 1);
-    ET *d_exsum_degree = exsum_degree.data().get();
-
-    // Find the degree of the out vertex of each edge
-    degree_iterator<ET> deg_it(graph.offsets);
-    deref_functor<degree_iterator<ET>, ET> deref(deg_it);
-    exsum_degree[0] = ET{0};
-    thrust::transform(rmm::exec_policy(stream)->on(stream),
-                      graph.indices,
-                      graph.indices + graph.number_of_edges,
-                      d_exsum_degree + 1,
-                      deref);
-
-    // Take the inclusive sum of the degrees
-    thrust::inclusive_scan(rmm::exec_policy(stream)->on(stream),
-                           d_exsum_degree + 1,
-                           d_exsum_degree + graph.number_of_edges + 1,
-                           d_exsum_degree + 1);
-
-    // Copy out the last value to get the size of scattered output
-    ET output_size = exsum_degree[graph.number_of_edges];
-
-    // Allocate memory for the scattered output
-    rmm::device_vector<VT> first_pair(output_size);
-    rmm::device_vector<VT> second_pair(output_size);
-
-    VT *d_first_pair = first_pair.data().get();
-    VT *d_second_pair = second_pair.data().get();
-
-    // Figure out number of blocks and allocate memory for block bucket offsets
-    ET num_blocks = (output_size + TWO_HOP_BLOCK_SIZE - 1) / TWO_HOP_BLOCK_SIZE;
-    rmm::device_vector<ET> block_bucket_offsets(num_blocks+1);
-
-    ET *d_block_bucket_offsets = block_bucket_offsets.data().get();
-
-    // Compute the block bucket offsets
-    dim3 grid, block;
-    block.x = 512;
-    grid.x = min((ET) MAXBLOCKS, (num_blocks / 512) + 1);
-    compute_bucket_offsets_kernel<<<grid, block, 0, nullptr>>>(d_exsum_degree,
-                                                               d_block_bucket_offsets,
-                                                               graph.number_of_edges,
-                                                               output_size);
-
-    block_bucket_offsets[num_blocks] = graph.number_of_edges;
-
-    // Scatter the expanded edge lists into temp space
-    grid.x = min((ET) MAXBLOCKS, num_blocks);
-    scatter_expand_kernel<<<grid, block, 0, nullptr>>>(d_exsum_degree,
-                                                       graph.indices,
-                                                       graph.offsets,
-                                                       d_block_bucket_offsets,
-                                                       graph.number_of_vertices,
-                                                       output_size,
-                                                       num_blocks,
-                                                       d_first_pair,
-                                                       d_second_pair);
-
-    // TODO:  This would be faster in a hash table (no sorting), unless there's
-    //        some reason that the result has to be sorted
-    // Remove duplicates and self pairings
-    auto tuple_start = thrust::make_zip_iterator(thrust::make_tuple(d_first_pair, d_second_pair));
-    auto tuple_end = tuple_start + output_size;
-    thrust::sort(rmm::exec_policy(stream)->on(stream), tuple_start, tuple_end);
-    tuple_end = thrust::copy_if(rmm::exec_policy(stream)->on(stream),
-                                                            tuple_start,
-                                                            tuple_end,
-                                                            tuple_start,
-                                                            self_loop_flagger<VT>());
-    tuple_end = thrust::unique(rmm::exec_policy(stream)->on(stream), tuple_start, tuple_end);
-
-    // Get things ready to return
-    ET outputSize = tuple_end - tuple_start;
-
-    ALLOC_TRY(first, sizeof(VT) * outputSize, nullptr);
-    ALLOC_TRY(second, sizeof(VT) * outputSize, nullptr);
-    cudaMemcpy(*first, d_first_pair, sizeof(VT) * outputSize, cudaMemcpyDefault);
-    cudaMemcpy(*second, d_second_pair, sizeof(VT) * outputSize, cudaMemcpyDefault);
-
-    return outputSize;
-}
-
-template int get_two_hop_neighbors(experimental::GraphCSRView<int,int,float> const &, int **, int **);
-
-template int64_t get_two_hop_neighbors(experimental::GraphCSRView<int32_t,int64_t,float> const &, int32_t **, int32_t **);
-=======
-ET get_two_hop_neighbors(experimental::GraphCSR<VT, ET, WT> const &graph, VT **first, VT **second)
+ET get_two_hop_neighbors(experimental::GraphCSRView<VT, ET, WT> const &graph, VT **first, VT **second)
 {
   cudaStream_t stream{nullptr};
 
@@ -210,11 +117,10 @@
   return outputSize;
 }
 
-template int get_two_hop_neighbors(experimental::GraphCSR<int, int, float> const &, int **, int **);
+template int get_two_hop_neighbors(experimental::GraphCSRView<int, int, float> const &, int **, int **);
 
-template int64_t get_two_hop_neighbors(experimental::GraphCSR<int32_t, int64_t, float> const &,
+template int64_t get_two_hop_neighbors(experimental::GraphCSRView<int32_t, int64_t, float> const &,
                                        int32_t **,
                                        int32_t **);
->>>>>>> 8c6070c4
 
 }  // namespace cugraph
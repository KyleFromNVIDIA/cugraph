/*
 * Copyright (c) 2020, NVIDIA CORPORATION.  All rights reserved.
 *
 * NVIDIA CORPORATION and its licensors retain all intellectual property
 * and proprietary rights in and to this software, related documentation
 * and any modifications thereto.  Any use, reproduction, disclosure or
 * distribution of this software and related documentation without an express
 * license agreement from NVIDIA CORPORATION is strictly prohibited.
 *
 */

#include <graph.hpp>
#include "utilities/cuda_utils.cuh"
#include "utilities/error_utils.h"
#include "utilities/graph_utils.cuh"

namespace {

template <typename vertex_t, typename edge_t>
void degree_from_offsets(vertex_t number_of_vertices,
                         edge_t const *offsets,
                         edge_t *degree,
                         cudaStream_t stream)
{
  // Computes out-degree for x = 0 and x = 2
  thrust::for_each(
    rmm::exec_policy(stream)->on(stream),
    thrust::make_counting_iterator<vertex_t>(0),
    thrust::make_counting_iterator<vertex_t>(number_of_vertices),
    [offsets, degree] __device__(vertex_t v) { degree[v] = offsets[v + 1] - offsets[v]; });
}

template <typename vertex_t, typename edge_t>
void degree_from_vertex_ids(edge_t number_of_edges,
                            vertex_t const *indices,
                            edge_t *degree,
                            cudaStream_t stream)
{
  thrust::for_each(
    rmm::exec_policy(stream)->on(stream),
    thrust::make_counting_iterator<edge_t>(0),
    thrust::make_counting_iterator<edge_t>(number_of_edges),
    [indices, degree] __device__(edge_t e) { cugraph::atomicAdd(degree + indices[e], 1); });
}

}  // namespace

namespace cugraph {
namespace experimental {

template <typename VT, typename ET, typename WT>
<<<<<<< HEAD
void GraphViewBase<VT,ET,WT>::get_vertex_identifiers(VT *identifiers) const {
=======
void GraphBase<VT, ET, WT>::get_vertex_identifiers(VT *identifiers) const
{
>>>>>>> 8c6070c4
  cugraph::detail::sequence<VT>(number_of_vertices, identifiers);
}

template <typename VT, typename ET, typename WT>
<<<<<<< HEAD
void GraphCompressedSparseBaseView<VT,ET,WT>::get_source_indices(VT *src_indices) const {
  CUGRAPH_EXPECTS( offsets != nullptr , "No graph specified");
  cugraph::detail::offsets_to_indices<VT>(offsets, GraphViewBase<VT,ET,WT>::number_of_vertices, src_indices);
}

template <typename VT, typename ET, typename WT>
void GraphCOOView<VT,ET,WT>::degree(ET *degree, DegreeDirection direction) const {
=======
void GraphCompressedSparseBase<VT, ET, WT>::get_source_indices(VT *src_indices) const
{
  CUGRAPH_EXPECTS(offsets != nullptr, "No graph specified");
  cugraph::detail::offsets_to_indices<VT>(
    offsets, GraphBase<VT, ET, WT>::number_of_vertices, src_indices);
}

template <typename VT, typename ET, typename WT>
void GraphCOO<VT, ET, WT>::degree(ET *degree, DegreeDirection direction) const
{
>>>>>>> 8c6070c4
  //
  // NOTE:  We assume offsets/indices are a CSR.  If a CSC is passed
  //        in then x should be modified to reflect the expected direction.
  //        (e.g. if you have a CSC and you want in-degree (x=1) then pass
  //        the offsets/indices and request an out-degree (x=2))
  //
  cudaStream_t stream{nullptr};

  if (direction != DegreeDirection::IN) {
<<<<<<< HEAD
    degree_from_vertex_ids(GraphViewBase<VT,ET,WT>::number_of_edges, src_indices, degree, stream);
  }

  if (direction != DegreeDirection::OUT) {
    degree_from_vertex_ids(GraphViewBase<VT,ET,WT>::number_of_edges, dst_indices, degree, stream);
=======
    degree_from_vertex_ids(GraphBase<VT, ET, WT>::number_of_edges, src_indices, degree, stream);
  }

  if (direction != DegreeDirection::OUT) {
    degree_from_vertex_ids(GraphBase<VT, ET, WT>::number_of_edges, dst_indices, degree, stream);
>>>>>>> 8c6070c4
  }
}

template <typename VT, typename ET, typename WT>
<<<<<<< HEAD
void GraphCompressedSparseBaseView<VT,ET,WT>::degree(ET *degree, DegreeDirection direction) const {
=======
void GraphCompressedSparseBase<VT, ET, WT>::degree(ET *degree, DegreeDirection direction) const
{
>>>>>>> 8c6070c4
  //
  // NOTE:  We assume offsets/indices are a CSR.  If a CSC is passed
  //        in then x should be modified to reflect the expected direction.
  //        (e.g. if you have a CSC and you want in-degree (x=1) then pass
  //        the offsets/indices and request an out-degree (x=2))
  //
  cudaStream_t stream{nullptr};

  if (direction != DegreeDirection::IN) {
<<<<<<< HEAD
    degree_from_offsets(GraphViewBase<VT,ET,WT>::number_of_vertices, offsets, degree, stream);
  }

  if (direction != DegreeDirection::OUT) {
    degree_from_vertex_ids(GraphViewBase<VT,ET,WT>::number_of_edges, indices, degree, stream);
=======
    degree_from_offsets(GraphBase<VT, ET, WT>::number_of_vertices, offsets, degree, stream);
  }

  if (direction != DegreeDirection::OUT) {
    degree_from_vertex_ids(GraphBase<VT, ET, WT>::number_of_edges, indices, degree, stream);
>>>>>>> 8c6070c4
  }
}

// explicit instantiation
<<<<<<< HEAD
template class GraphViewBase<int32_t, int32_t, float>;
template class GraphViewBase<int32_t, int32_t, double>;
template class GraphCOOView<int32_t,int32_t,float>;
template class GraphCOOView<int32_t,int32_t,double>;
template class GraphCompressedSparseBaseView<int32_t,int32_t,float>;
template class GraphCompressedSparseBaseView<int32_t,int32_t,double>;
}
}
=======
template class GraphBase<int32_t, int32_t, float>;
template class GraphBase<int32_t, int32_t, double>;
template class GraphCOO<int32_t, int32_t, float>;
template class GraphCOO<int32_t, int32_t, double>;
template class GraphCompressedSparseBase<int32_t, int32_t, float>;
template class GraphCompressedSparseBase<int32_t, int32_t, double>;
}  // namespace experimental
}  // namespace cugraph
>>>>>>> 8c6070c4
<|MERGE_RESOLUTION|>--- conflicted
+++ resolved
@@ -49,36 +49,22 @@
 namespace experimental {
 
 template <typename VT, typename ET, typename WT>
-<<<<<<< HEAD
-void GraphViewBase<VT,ET,WT>::get_vertex_identifiers(VT *identifiers) const {
-=======
-void GraphBase<VT, ET, WT>::get_vertex_identifiers(VT *identifiers) const
+void GraphViewBase<VT, ET, WT>::get_vertex_identifiers(VT *identifiers) const
 {
->>>>>>> 8c6070c4
   cugraph::detail::sequence<VT>(number_of_vertices, identifiers);
 }
 
 template <typename VT, typename ET, typename WT>
-<<<<<<< HEAD
-void GraphCompressedSparseBaseView<VT,ET,WT>::get_source_indices(VT *src_indices) const {
-  CUGRAPH_EXPECTS( offsets != nullptr , "No graph specified");
-  cugraph::detail::offsets_to_indices<VT>(offsets, GraphViewBase<VT,ET,WT>::number_of_vertices, src_indices);
+void GraphCompressedSparseBaseView<VT, ET, WT>::get_source_indices(VT *src_indices) const
+{
+  CUGRAPH_EXPECTS(offsets != nullptr, "No graph specified");
+  cugraph::detail::offsets_to_indices<VT>(
+    offsets, GraphViewBase<VT, ET, WT>::number_of_vertices, src_indices);
 }
 
 template <typename VT, typename ET, typename WT>
-void GraphCOOView<VT,ET,WT>::degree(ET *degree, DegreeDirection direction) const {
-=======
-void GraphCompressedSparseBase<VT, ET, WT>::get_source_indices(VT *src_indices) const
+void GraphCOOView<VT, ET, WT>::degree(ET *degree, DegreeDirection direction) const
 {
-  CUGRAPH_EXPECTS(offsets != nullptr, "No graph specified");
-  cugraph::detail::offsets_to_indices<VT>(
-    offsets, GraphBase<VT, ET, WT>::number_of_vertices, src_indices);
-}
-
-template <typename VT, typename ET, typename WT>
-void GraphCOO<VT, ET, WT>::degree(ET *degree, DegreeDirection direction) const
-{
->>>>>>> 8c6070c4
   //
   // NOTE:  We assume offsets/indices are a CSR.  If a CSC is passed
   //        in then x should be modified to reflect the expected direction.
@@ -88,29 +74,17 @@
   cudaStream_t stream{nullptr};
 
   if (direction != DegreeDirection::IN) {
-<<<<<<< HEAD
-    degree_from_vertex_ids(GraphViewBase<VT,ET,WT>::number_of_edges, src_indices, degree, stream);
+    degree_from_vertex_ids(GraphViewBase<VT, ET, WT>::number_of_edges, src_indices, degree, stream);
   }
 
   if (direction != DegreeDirection::OUT) {
-    degree_from_vertex_ids(GraphViewBase<VT,ET,WT>::number_of_edges, dst_indices, degree, stream);
-=======
-    degree_from_vertex_ids(GraphBase<VT, ET, WT>::number_of_edges, src_indices, degree, stream);
-  }
-
-  if (direction != DegreeDirection::OUT) {
-    degree_from_vertex_ids(GraphBase<VT, ET, WT>::number_of_edges, dst_indices, degree, stream);
->>>>>>> 8c6070c4
+    degree_from_vertex_ids(GraphViewBase<VT, ET, WT>::number_of_edges, dst_indices, degree, stream);
   }
 }
 
 template <typename VT, typename ET, typename WT>
-<<<<<<< HEAD
-void GraphCompressedSparseBaseView<VT,ET,WT>::degree(ET *degree, DegreeDirection direction) const {
-=======
-void GraphCompressedSparseBase<VT, ET, WT>::degree(ET *degree, DegreeDirection direction) const
+void GraphCompressedSparseBaseView<VT, ET, WT>::degree(ET *degree, DegreeDirection direction) const
 {
->>>>>>> 8c6070c4
   //
   // NOTE:  We assume offsets/indices are a CSR.  If a CSC is passed
   //        in then x should be modified to reflect the expected direction.
@@ -120,39 +94,20 @@
   cudaStream_t stream{nullptr};
 
   if (direction != DegreeDirection::IN) {
-<<<<<<< HEAD
-    degree_from_offsets(GraphViewBase<VT,ET,WT>::number_of_vertices, offsets, degree, stream);
+    degree_from_offsets(GraphViewBase<VT, ET, WT>::number_of_vertices, offsets, degree, stream);
   }
 
   if (direction != DegreeDirection::OUT) {
-    degree_from_vertex_ids(GraphViewBase<VT,ET,WT>::number_of_edges, indices, degree, stream);
-=======
-    degree_from_offsets(GraphBase<VT, ET, WT>::number_of_vertices, offsets, degree, stream);
-  }
-
-  if (direction != DegreeDirection::OUT) {
-    degree_from_vertex_ids(GraphBase<VT, ET, WT>::number_of_edges, indices, degree, stream);
->>>>>>> 8c6070c4
+    degree_from_vertex_ids(GraphViewBase<VT, ET, WT>::number_of_edges, indices, degree, stream);
   }
 }
 
 // explicit instantiation
-<<<<<<< HEAD
 template class GraphViewBase<int32_t, int32_t, float>;
 template class GraphViewBase<int32_t, int32_t, double>;
-template class GraphCOOView<int32_t,int32_t,float>;
-template class GraphCOOView<int32_t,int32_t,double>;
-template class GraphCompressedSparseBaseView<int32_t,int32_t,float>;
-template class GraphCompressedSparseBaseView<int32_t,int32_t,double>;
-}
-}
-=======
-template class GraphBase<int32_t, int32_t, float>;
-template class GraphBase<int32_t, int32_t, double>;
-template class GraphCOO<int32_t, int32_t, float>;
-template class GraphCOO<int32_t, int32_t, double>;
-template class GraphCompressedSparseBase<int32_t, int32_t, float>;
-template class GraphCompressedSparseBase<int32_t, int32_t, double>;
+template class GraphCOOView<int32_t, int32_t, float>;
+template class GraphCOOView<int32_t, int32_t, double>;
+template class GraphCompressedSparseBaseView<int32_t, int32_t, float>;
+template class GraphCompressedSparseBaseView<int32_t, int32_t, double>;
 }  // namespace experimental
-}  // namespace cugraph
->>>>>>> 8c6070c4
+}  // namespace cugraph
/*
 * Copyright (c) 2023, NVIDIA CORPORATION.
 *
 * Licensed under the Apache License, Version 2.0 (the "License");
 * you may not use this file except in compliance with the License.
 * You may obtain a copy of the License at
 *
 *     http://www.apache.org/licenses/LICENSE-2.0
 *
 * Unless required by applicable law or agreed to in writing, software
 * distributed under the License is distributed on an "AS IS" BASIS,
 * WITHOUT WARRANTIES OR CONDITIONS OF ANY KIND, either express or implied.
 * See the License for the specific language governing permissions and
 * limitations under the License.
 */

#pragma once

#include <prims/kv_store.cuh>

#include <cugraph/utilities/device_functors.cuh>
#include <cugraph/utilities/misc_utils.cuh>

#include <raft/core/handle.hpp>
#include <rmm/device_uvector.hpp>

#include <cub/cub.cuh>
#include <thrust/binary_search.h>
#include <thrust/copy.h>
#include <thrust/count.h>
#include <thrust/distance.h>
#include <thrust/iterator/constant_iterator.h>
#include <thrust/iterator/counting_iterator.h>
#include <thrust/iterator/zip_iterator.h>
#include <thrust/merge.h>
#include <thrust/set_operations.h>
#include <thrust/sort.h>
#include <thrust/transform.h>
#include <thrust/tuple.h>
#include <thrust/unique.h>

#include <optional>

namespace cugraph {

namespace {

// output sorted by (primary key:label_index, secondary key:vertex)
template <typename vertex_t, typename label_index_t>
std::tuple<std::optional<rmm::device_uvector<label_index_t>> /* label indices */,
           rmm::device_uvector<vertex_t> /* vertices */,
           std::optional<rmm::device_uvector<int32_t>> /* minimum hops for the vertices */,
           std::optional<rmm::device_uvector<size_t>> /* label offsets for the output */>
compute_min_hop_for_unique_label_vertex_pairs(
  raft::handle_t const& handle,
  raft::device_span<vertex_t const> vertices,
  std::optional<raft::device_span<int32_t const>> hops,
  std::optional<raft::device_span<label_index_t const>> label_indices,
  std::optional<raft::device_span<size_t const>> label_offsets)
{
  auto approx_edges_to_sort_per_iteration =
    static_cast<size_t>(handle.get_device_properties().multiProcessorCount) *
    (1 << 20) /* tuning parameter */;  // for segmented sort

  if (label_indices) {
    auto num_labels = (*label_offsets).size() - 1;

    rmm::device_uvector<label_index_t> tmp_label_indices((*label_indices).size(),
                                                         handle.get_stream());
    thrust::copy(handle.get_thrust_policy(),
                 (*label_indices).begin(),
                 (*label_indices).end(),
                 tmp_label_indices.begin());

    rmm::device_uvector<vertex_t> tmp_vertices(0, handle.get_stream());
    std::optional<rmm::device_uvector<int32_t>> tmp_hops{std::nullopt};

    if (hops) {
      tmp_vertices.resize(vertices.size(), handle.get_stream());
      thrust::copy(
        handle.get_thrust_policy(), vertices.begin(), vertices.end(), tmp_vertices.begin());
      tmp_hops = rmm::device_uvector<int32_t>((*hops).size(), handle.get_stream());
      thrust::copy(handle.get_thrust_policy(), (*hops).begin(), (*hops).end(), (*tmp_hops).begin());

      auto triplet_first = thrust::make_zip_iterator(
        tmp_label_indices.begin(), tmp_vertices.begin(), (*tmp_hops).begin());
      thrust::sort(
        handle.get_thrust_policy(), triplet_first, triplet_first + tmp_label_indices.size());
      auto key_first   = thrust::make_zip_iterator(tmp_label_indices.begin(), tmp_vertices.begin());
      auto num_uniques = static_cast<size_t>(
        thrust::distance(key_first,
                         thrust::get<0>(thrust::unique_by_key(handle.get_thrust_policy(),
                                                              key_first,
                                                              key_first + tmp_label_indices.size(),
                                                              (*tmp_hops).begin()))));
      tmp_label_indices.resize(num_uniques, handle.get_stream());
      tmp_vertices.resize(num_uniques, handle.get_stream());
      (*tmp_hops).resize(num_uniques, handle.get_stream());
      tmp_label_indices.shrink_to_fit(handle.get_stream());
      tmp_vertices.shrink_to_fit(handle.get_stream());
      (*tmp_hops).shrink_to_fit(handle.get_stream());
    } else {
      rmm::device_uvector<vertex_t> segment_sorted_vertices(vertices.size(), handle.get_stream());

      rmm::device_uvector<std::byte> d_tmp_storage(0, handle.get_stream());

      auto [h_label_offsets, h_edge_offsets] =
        detail::compute_offset_aligned_edge_chunks(handle,
                                                   (*label_offsets).data(),
                                                   num_labels,
                                                   vertices.size(),
                                                   approx_edges_to_sort_per_iteration);
      auto num_chunks = h_label_offsets.size() - 1;

      for (size_t i = 0; i < num_chunks; ++i) {
        size_t tmp_storage_bytes{0};

        auto offset_first =
          thrust::make_transform_iterator((*label_offsets).data() + h_label_offsets[i],
                                          detail::shift_left_t<size_t>{h_edge_offsets[i]});
        cub::DeviceSegmentedSort::SortKeys(static_cast<void*>(nullptr),
                                           tmp_storage_bytes,
                                           vertices.begin() + h_edge_offsets[i],
                                           segment_sorted_vertices.begin() + h_edge_offsets[i],
                                           h_edge_offsets[i + 1] - h_edge_offsets[i],
                                           h_label_offsets[i + 1] - h_label_offsets[i],
                                           offset_first,
                                           offset_first + 1,
                                           handle.get_stream());

        if (tmp_storage_bytes > d_tmp_storage.size()) {
          d_tmp_storage = rmm::device_uvector<std::byte>(tmp_storage_bytes, handle.get_stream());
        }

        cub::DeviceSegmentedSort::SortKeys(d_tmp_storage.data(),
                                           tmp_storage_bytes,
                                           vertices.begin() + h_edge_offsets[i],
                                           segment_sorted_vertices.begin() + h_edge_offsets[i],
                                           h_edge_offsets[i + 1] - h_edge_offsets[i],
                                           h_label_offsets[i + 1] - h_label_offsets[i],
                                           offset_first,
                                           offset_first + 1,
                                           handle.get_stream());
      }
      d_tmp_storage.resize(0, handle.get_stream());
      d_tmp_storage.shrink_to_fit(handle.get_stream());

      auto pair_first =
        thrust::make_zip_iterator(tmp_label_indices.begin(), segment_sorted_vertices.begin());
      auto num_uniques = static_cast<size_t>(thrust::distance(
        pair_first,
        thrust::unique(
          handle.get_thrust_policy(), pair_first, pair_first + tmp_label_indices.size())));
      tmp_label_indices.resize(num_uniques, handle.get_stream());
      segment_sorted_vertices.resize(num_uniques, handle.get_stream());
      tmp_label_indices.shrink_to_fit(handle.get_stream());
      segment_sorted_vertices.shrink_to_fit(handle.get_stream());

      tmp_vertices = std::move(segment_sorted_vertices);
    }

    rmm::device_uvector<size_t> tmp_label_offsets(num_labels + 1, handle.get_stream());
    tmp_label_offsets.set_element_to_zero_async(0, handle.get_stream());
    thrust::upper_bound(handle.get_thrust_policy(),
                        tmp_label_indices.begin(),
                        tmp_label_indices.end(),
                        thrust::make_counting_iterator(size_t{0}),
                        thrust::make_counting_iterator(num_labels),
                        tmp_label_offsets.begin() + 1);

    return std::make_tuple(std::move(tmp_label_indices),
                           std::move(tmp_vertices),
                           std::move(tmp_hops),
                           std::move(tmp_label_offsets));
  } else {
    rmm::device_uvector<vertex_t> tmp_vertices(vertices.size(), handle.get_stream());
    thrust::copy(
      handle.get_thrust_policy(), vertices.begin(), vertices.end(), tmp_vertices.begin());

    if (hops) {
      rmm::device_uvector<int32_t> tmp_hops((*hops).size(), handle.get_stream());
      thrust::copy(handle.get_thrust_policy(), (*hops).begin(), (*hops).end(), tmp_hops.begin());

      auto pair_first = thrust::make_zip_iterator(
        tmp_vertices.begin(), tmp_hops.begin());  // vertex is a primary key, hop is a secondary key
      thrust::sort(handle.get_thrust_policy(), pair_first, pair_first + tmp_vertices.size());
      tmp_vertices.resize(
        thrust::distance(tmp_vertices.begin(),
                         thrust::get<0>(thrust::unique_by_key(handle.get_thrust_policy(),
                                                              tmp_vertices.begin(),
                                                              tmp_vertices.end(),
                                                              tmp_hops.begin()))),
        handle.get_stream());
      tmp_hops.resize(tmp_vertices.size(), handle.get_stream());

      return std::make_tuple(
        std::nullopt, std::move(tmp_vertices), std::move(tmp_hops), std::nullopt);
    } else {
      thrust::sort(handle.get_thrust_policy(), tmp_vertices.begin(), tmp_vertices.end());
      tmp_vertices.resize(
        thrust::distance(
          tmp_vertices.begin(),
          thrust::unique(handle.get_thrust_policy(), tmp_vertices.begin(), tmp_vertices.end())),
        handle.get_stream());
      tmp_vertices.shrink_to_fit(handle.get_stream());

      return std::make_tuple(std::nullopt, std::move(tmp_vertices), std::nullopt, std::nullopt);
    }
  }
}

template <typename vertex_t, typename label_index_t>
std::tuple<rmm::device_uvector<vertex_t>, std::optional<rmm::device_uvector<label_index_t>>>
compute_renumber_map(raft::handle_t const& handle,
                     raft::device_span<vertex_t const> edgelist_srcs,
                     raft::device_span<vertex_t const> edgelist_dsts,
                     std::optional<raft::device_span<int32_t const>> edgelist_hops,
                     std::optional<raft::device_span<size_t const>> label_offsets)
{
  auto approx_edges_to_sort_per_iteration =
    static_cast<size_t>(handle.get_device_properties().multiProcessorCount) *
    (1 << 20) /* tuning parameter */;  // for segmented sort

  std::optional<rmm::device_uvector<label_index_t>> edgelist_label_indices{std::nullopt};
  if (label_offsets) {
    edgelist_label_indices =
      detail::expand_sparse_offsets(*label_offsets, label_index_t{0}, handle.get_stream());
  }

  auto [unique_label_src_pair_label_indices,
        unique_label_src_pair_vertices,
        unique_label_src_pair_hops,
        unique_label_src_pair_label_offsets] =
    compute_min_hop_for_unique_label_vertex_pairs(
      handle,
      edgelist_srcs,
      edgelist_hops,
      edgelist_label_indices ? std::make_optional<raft::device_span<label_index_t const>>(
                                 (*edgelist_label_indices).data(), (*edgelist_label_indices).size())
                             : std::nullopt,
      label_offsets);

  auto [unique_label_dst_pair_label_indices,
        unique_label_dst_pair_vertices,
        unique_label_dst_pair_hops,
        unique_label_dst_pair_label_offsets] =
    compute_min_hop_for_unique_label_vertex_pairs(
      handle,
      edgelist_dsts,
      edgelist_hops,
      edgelist_label_indices ? std::make_optional<raft::device_span<label_index_t const>>(
                                 (*edgelist_label_indices).data(), (*edgelist_label_indices).size())
                             : std::nullopt,
      label_offsets);

  edgelist_label_indices = std::nullopt;

  if (label_offsets) {
    auto num_labels = (*label_offsets).size() - 1;

    rmm::device_uvector<vertex_t> renumber_map(0, handle.get_stream());
    rmm::device_uvector<label_index_t> renumber_map_label_indices(0, handle.get_stream());

    renumber_map.reserve(
      (*unique_label_src_pair_label_indices).size() + (*unique_label_dst_pair_label_indices).size(),
      handle.get_stream());
    renumber_map_label_indices.reserve(renumber_map.capacity(), handle.get_stream());

    auto num_chunks = (edgelist_srcs.size() + (approx_edges_to_sort_per_iteration - 1)) /
                      approx_edges_to_sort_per_iteration;
<<<<<<< HEAD
    if(num_chunks < 1) {
      num_chunks = 1;
    }
    auto chunk_size = (num_labels + (num_chunks - 1)) / num_chunks;
=======
    auto chunk_size = (num_chunks > 0) ? ((num_labels + (num_chunks - 1)) / num_chunks) : 0;
>>>>>>> 3e009cd4

    size_t copy_offset{0};
    for (size_t i = 0; i < num_chunks; ++i) {
      auto src_start_offset =
        (*unique_label_src_pair_label_offsets).element(chunk_size * i, handle.get_stream());
      auto src_end_offset =
        (*unique_label_src_pair_label_offsets)
          .element(std::min(chunk_size * (i + 1), num_labels), handle.get_stream());
      auto dst_start_offset =
        (*unique_label_dst_pair_label_offsets).element(chunk_size * i, handle.get_stream());
      auto dst_end_offset =
        (*unique_label_dst_pair_label_offsets)
          .element(std::min(chunk_size * (i + 1), num_labels), handle.get_stream());

      rmm::device_uvector<label_index_t> merged_label_indices(
        (src_end_offset - src_start_offset) + (dst_end_offset - dst_start_offset),
        handle.get_stream());
      rmm::device_uvector<vertex_t> merged_vertices(merged_label_indices.size(),
                                                    handle.get_stream());
      rmm::device_uvector<int8_t> merged_flags(merged_label_indices.size(), handle.get_stream());

      if (edgelist_hops) {
        rmm::device_uvector<int32_t> merged_hops(merged_label_indices.size(), handle.get_stream());
        auto src_quad_first =
          thrust::make_zip_iterator((*unique_label_src_pair_label_indices).begin(),
                                    unique_label_src_pair_vertices.begin(),
                                    (*unique_label_src_pair_hops).begin(),
                                    thrust::make_constant_iterator(int8_t{0}));
        auto dst_quad_first =
          thrust::make_zip_iterator((*unique_label_dst_pair_label_indices).begin(),
                                    unique_label_dst_pair_vertices.begin(),
                                    (*unique_label_dst_pair_hops).begin(),
                                    thrust::make_constant_iterator(int8_t{1}));
        thrust::merge(handle.get_thrust_policy(),
                      src_quad_first + src_start_offset,
                      src_quad_first + src_end_offset,
                      dst_quad_first + dst_start_offset,
                      dst_quad_first + dst_end_offset,
                      thrust::make_zip_iterator(merged_label_indices.begin(),
                                                merged_vertices.begin(),
                                                merged_hops.begin(),
                                                merged_flags.begin()));

        auto unique_key_first =
          thrust::make_zip_iterator(merged_label_indices.begin(), merged_vertices.begin());
        merged_label_indices.resize(
          thrust::distance(
            unique_key_first,
            thrust::get<0>(thrust::unique_by_key(
              handle.get_thrust_policy(),
              unique_key_first,
              unique_key_first + merged_label_indices.size(),
              thrust::make_zip_iterator(merged_hops.begin(), merged_flags.begin())))),
          handle.get_stream());
        merged_vertices.resize(merged_label_indices.size(), handle.get_stream());
        merged_hops.resize(merged_label_indices.size(), handle.get_stream());
        merged_flags.resize(merged_label_indices.size(), handle.get_stream());
        auto sort_key_first = thrust::make_zip_iterator(
          merged_label_indices.begin(), merged_hops.begin(), merged_flags.begin());
        thrust::sort_by_key(handle.get_thrust_policy(),
                            sort_key_first,
                            sort_key_first + merged_label_indices.size(),
                            merged_vertices.begin());
      } else {
        auto src_triplet_first =
          thrust::make_zip_iterator((*unique_label_src_pair_label_indices).begin(),
                                    unique_label_src_pair_vertices.begin(),
                                    thrust::make_constant_iterator(int8_t{0}));
        auto dst_triplet_first =
          thrust::make_zip_iterator((*unique_label_dst_pair_label_indices).begin(),
                                    unique_label_dst_pair_vertices.begin(),
                                    thrust::make_constant_iterator(int8_t{1}));
        thrust::merge(
          handle.get_thrust_policy(),
          src_triplet_first + src_start_offset,
          src_triplet_first + src_end_offset,
          dst_triplet_first + dst_start_offset,
          dst_triplet_first + dst_end_offset,
          thrust::make_zip_iterator(
            merged_label_indices.begin(), merged_vertices.begin(), merged_flags.begin()));

        auto unique_key_first =
          thrust::make_zip_iterator(merged_label_indices.begin(), merged_vertices.begin());
        merged_label_indices.resize(
          thrust::distance(
            unique_key_first,
            thrust::get<0>(thrust::unique_by_key(handle.get_thrust_policy(),
                                                 unique_key_first,
                                                 unique_key_first + merged_label_indices.size(),
                                                 merged_flags.begin()))),
          handle.get_stream());
        merged_vertices.resize(merged_label_indices.size(), handle.get_stream());
        merged_flags.resize(merged_label_indices.size(), handle.get_stream());
        auto sort_key_first =
          thrust::make_zip_iterator(merged_label_indices.begin(), merged_flags.begin());
        thrust::sort_by_key(handle.get_thrust_policy(),
                            sort_key_first,
                            sort_key_first + merged_label_indices.size(),
                            merged_vertices.begin());
      }

      renumber_map.resize(copy_offset + merged_vertices.size(), handle.get_stream());
      thrust::copy(handle.get_thrust_policy(),
                   merged_vertices.begin(),
                   merged_vertices.end(),
                   renumber_map.begin() + copy_offset);
      renumber_map_label_indices.resize(copy_offset + merged_label_indices.size(),
                                        handle.get_stream());
      thrust::copy(handle.get_thrust_policy(),
                   merged_label_indices.begin(),
                   merged_label_indices.end(),
                   renumber_map_label_indices.begin() + copy_offset);

      copy_offset += merged_vertices.size();
    }

    renumber_map.shrink_to_fit(handle.get_stream());
    renumber_map_label_indices.shrink_to_fit(handle.get_stream());

    return std::make_tuple(std::move(renumber_map), std::move(renumber_map_label_indices));
  } else {
    if (edgelist_hops) {
      rmm::device_uvector<vertex_t> merged_vertices(
        unique_label_src_pair_vertices.size() + unique_label_dst_pair_vertices.size(),
        handle.get_stream());
      rmm::device_uvector<int32_t> merged_hops(merged_vertices.size(), handle.get_stream());
      rmm::device_uvector<int8_t> merged_flags(merged_vertices.size(), handle.get_stream());
      auto src_triplet_first = thrust::make_zip_iterator(unique_label_src_pair_vertices.begin(),
                                                         (*unique_label_src_pair_hops).begin(),
                                                         thrust::make_constant_iterator(int8_t{0}));
      auto dst_triplet_first = thrust::make_zip_iterator(unique_label_dst_pair_vertices.begin(),
                                                         (*unique_label_dst_pair_hops).begin(),
                                                         thrust::make_constant_iterator(int8_t{1}));
      thrust::merge(handle.get_thrust_policy(),
                    src_triplet_first,
                    src_triplet_first + unique_label_src_pair_vertices.size(),
                    dst_triplet_first,
                    dst_triplet_first + unique_label_dst_pair_vertices.size(),
                    thrust::make_zip_iterator(
                      merged_vertices.begin(), merged_hops.begin(), merged_flags.begin()));

      unique_label_src_pair_vertices.resize(0, handle.get_stream());
      unique_label_src_pair_vertices.shrink_to_fit(handle.get_stream());
      unique_label_src_pair_hops = std::nullopt;
      unique_label_dst_pair_vertices.resize(0, handle.get_stream());
      unique_label_dst_pair_vertices.shrink_to_fit(handle.get_stream());
      unique_label_dst_pair_hops = std::nullopt;

      merged_vertices.resize(
        thrust::distance(merged_vertices.begin(),
                         thrust::get<0>(thrust::unique_by_key(
                           handle.get_thrust_policy(),
                           merged_vertices.begin(),
                           merged_vertices.end(),
                           thrust::make_zip_iterator(merged_hops.begin(), merged_flags.begin())))),
        handle.get_stream());
      merged_hops.resize(merged_vertices.size(), handle.get_stream());
      merged_flags.resize(merged_vertices.size(), handle.get_stream());

      auto sort_key_first = thrust::make_zip_iterator(merged_hops.begin(), merged_flags.begin());
      thrust::sort_by_key(handle.get_thrust_policy(),
                          sort_key_first,
                          sort_key_first + merged_hops.size(),
                          merged_vertices.begin());

      return std::make_tuple(std::move(merged_vertices), std::nullopt);
    } else {
      rmm::device_uvector<vertex_t> output_vertices(unique_label_dst_pair_vertices.size(),
                                                    handle.get_stream());
      auto output_last = thrust::set_difference(handle.get_thrust_policy(),
                                                unique_label_dst_pair_vertices.begin(),
                                                unique_label_dst_pair_vertices.end(),
                                                unique_label_src_pair_vertices.begin(),
                                                unique_label_src_pair_vertices.end(),
                                                output_vertices.begin());

      auto num_unique_srcs = unique_label_src_pair_vertices.size();
      auto renumber_map    = std::move(unique_label_src_pair_vertices);
      renumber_map.resize(
        renumber_map.size() + thrust::distance(output_vertices.begin(), output_last),
        handle.get_stream());
      thrust::copy(handle.get_thrust_policy(),
                   output_vertices.begin(),
                   output_last,
                   renumber_map.begin() + num_unique_srcs);

      return std::make_tuple(std::move(renumber_map), std::nullopt);
    }
  }
}

}  // namespace

template <typename vertex_t, typename label_t>
std::tuple<rmm::device_uvector<vertex_t>,
           rmm::device_uvector<vertex_t>,
           rmm::device_uvector<vertex_t>,
           std::optional<rmm::device_uvector<size_t>>>
renumber_sampled_edgelist(
  raft::handle_t const& handle,
  rmm::device_uvector<vertex_t>&& edgelist_srcs,
  rmm::device_uvector<vertex_t>&& edgelist_dsts,
  std::optional<raft::device_span<int32_t const>> edgelist_hops,
  std::optional<std::tuple<raft::device_span<label_t const>, raft::device_span<size_t const>>>
    label_offsets,
  bool do_expensive_check)
{
  using label_index_t = uint32_t;

  // 1. check input arguments

  CUGRAPH_EXPECTS(!label_offsets || (std::get<0>(*label_offsets).size() <=
                                     std::numeric_limits<label_index_t>::max()),
                  "Invalid input arguments: current implementation assumes that the number of "
                  "unique labels is no larger than std::numeric_limits<uint32_t>::max().");

  CUGRAPH_EXPECTS(
    edgelist_srcs.size() == edgelist_dsts.size(),
    "Invalid input arguments: edgelist_srcs.size() and edgelist_dsts.size() should coincide.");
  CUGRAPH_EXPECTS(!edgelist_hops.has_value() || (edgelist_srcs.size() == (*edgelist_hops).size()),
                  "Invalid input arguments: if edgelist_hops is valid, (*edgelist_hops).size() and "
                  "edgelist_srcs.size() should coincide.");
  CUGRAPH_EXPECTS(!label_offsets.has_value() ||
                    (std::get<1>(*label_offsets).size() == std::get<0>(*label_offsets).size() + 1),
                  "Invalid input arguments: if label_offsets is valid, "
                  "std::get<1>(label_offsets).size() (size of the offset array) should be "
                  "std::get<0>(label_offsets).size() (number of unique labels) + 1.");

  if (do_expensive_check) {
    if (label_offsets) {
      CUGRAPH_EXPECTS(thrust::is_sorted(handle.get_thrust_policy(),
                                        std::get<1>(*label_offsets).begin(),
                                        std::get<1>(*label_offsets).end()),
                      "Invalid input arguments: if label_offsets is valid, "
                      "std::get<1>(*label_offsets) should be sorted.");
      size_t back_element{};
      raft::update_host(
        &back_element,
        std::get<1>(*label_offsets).data() + (std::get<1>(*label_offsets).size() - 1),
        size_t{1},
        handle.get_stream());
      handle.get_stream();
      CUGRAPH_EXPECTS(back_element == edgelist_srcs.size(),
                      "Invalid input arguments: if label_offsets is valid, the last element of "
                      "std::get<1>(*label_offsets) and edgelist_srcs.size() should coincide.");
    }
  }

  // 2. compute renumber_map

  auto [renumber_map, renumber_map_label_indices] = compute_renumber_map<vertex_t, label_index_t>(
    handle,
    raft::device_span<vertex_t const>(edgelist_srcs.data(), edgelist_srcs.size()),
    raft::device_span<vertex_t const>(edgelist_dsts.data(), edgelist_dsts.size()),
    edgelist_hops,
    label_offsets ? std::make_optional<raft::device_span<size_t const>>(std::get<1>(*label_offsets))
                  : std::nullopt);

  // 3. compute renumber map offsets for each label

  std::optional<rmm::device_uvector<size_t>> renumber_map_label_offsets{};
  if (label_offsets) {
    auto num_unique_labels = thrust::count_if(
      handle.get_thrust_policy(),
      thrust::make_counting_iterator(size_t{0}),
      thrust::make_counting_iterator((*renumber_map_label_indices).size()),
      detail::is_first_in_run_t<label_index_t const*>{(*renumber_map_label_indices).data()});
    rmm::device_uvector<label_index_t> unique_label_indices(num_unique_labels, handle.get_stream());
    rmm::device_uvector<vertex_t> vertex_counts(num_unique_labels, handle.get_stream());
    thrust::reduce_by_key(handle.get_thrust_policy(),
                          (*renumber_map_label_indices).begin(),
                          (*renumber_map_label_indices).end(),
                          thrust::make_constant_iterator(size_t{1}),
                          unique_label_indices.begin(),
                          vertex_counts.begin());

    renumber_map_label_offsets =
      rmm::device_uvector<size_t>(std::get<0>(*label_offsets).size() + 1, handle.get_stream());
    thrust::fill(handle.get_thrust_policy(),
                 (*renumber_map_label_offsets).begin(),
                 (*renumber_map_label_offsets).end(),
                 size_t{0});
    thrust::scatter(handle.get_thrust_policy(),
                    vertex_counts.begin(),
                    vertex_counts.end(),
                    unique_label_indices.begin(),
                    (*renumber_map_label_offsets).begin() + 1);

    thrust::inclusive_scan(handle.get_thrust_policy(),
                           (*renumber_map_label_offsets).begin(),
                           (*renumber_map_label_offsets).end(),
                           (*renumber_map_label_offsets).begin());
  }

  // 4. renumber input edges

  if (label_offsets) {
    rmm::device_uvector<vertex_t> new_vertices(renumber_map.size(), handle.get_stream());
    thrust::tabulate(handle.get_thrust_policy(),
                     new_vertices.begin(),
                     new_vertices.end(),
                     [label_indices = raft::device_span<label_index_t const>(
                        (*renumber_map_label_indices).data(), (*renumber_map_label_indices).size()),
                      renumber_map_label_offsets = raft::device_span<size_t const>(
                        (*renumber_map_label_offsets).data(),
                        (*renumber_map_label_offsets).size())] __device__(size_t i) {
                       auto label_index        = label_indices[i];
                       auto label_start_offset = renumber_map_label_offsets[label_index];
                       return static_cast<vertex_t>(i - label_start_offset);
                     });

    (*renumber_map_label_indices).resize(0, handle.get_stream());
    (*renumber_map_label_indices).shrink_to_fit(handle.get_stream());

    auto num_labels = std::get<0>(*label_offsets).size();

    rmm::device_uvector<vertex_t> segment_sorted_renumber_map(renumber_map.size(),
                                                              handle.get_stream());
    rmm::device_uvector<vertex_t> segment_sorted_new_vertices(new_vertices.size(),
                                                              handle.get_stream());

    rmm::device_uvector<std::byte> d_tmp_storage(0, handle.get_stream());

    auto approx_edges_to_sort_per_iteration =
      static_cast<size_t>(handle.get_device_properties().multiProcessorCount) *
      (1 << 20) /* tuning parameter */;  // for segmented sort

    auto [h_label_offsets, h_edge_offsets] = detail::compute_offset_aligned_edge_chunks(
      handle,
      (*renumber_map_label_offsets).data(),
      static_cast<size_t>((*renumber_map_label_offsets).size() - 1),
      renumber_map.size(),
      approx_edges_to_sort_per_iteration);
    auto num_chunks = h_label_offsets.size() - 1;

    for (size_t i = 0; i < num_chunks; ++i) {
      size_t tmp_storage_bytes{0};

      auto offset_first =
        thrust::make_transform_iterator((*renumber_map_label_offsets).data() + h_label_offsets[i],
                                        detail::shift_left_t<size_t>{h_edge_offsets[i]});
      cub::DeviceSegmentedSort::SortPairs(static_cast<void*>(nullptr),
                                          tmp_storage_bytes,
                                          renumber_map.begin() + h_edge_offsets[i],
                                          segment_sorted_renumber_map.begin() + h_edge_offsets[i],
                                          new_vertices.begin() + h_edge_offsets[i],
                                          segment_sorted_new_vertices.begin() + h_edge_offsets[i],
                                          h_edge_offsets[i + 1] - h_edge_offsets[i],
                                          h_label_offsets[i + 1] - h_label_offsets[i],
                                          offset_first,
                                          offset_first + 1,
                                          handle.get_stream());

      if (tmp_storage_bytes > d_tmp_storage.size()) {
        d_tmp_storage = rmm::device_uvector<std::byte>(tmp_storage_bytes, handle.get_stream());
      }

      cub::DeviceSegmentedSort::SortPairs(d_tmp_storage.data(),
                                          tmp_storage_bytes,
                                          renumber_map.begin() + h_edge_offsets[i],
                                          segment_sorted_renumber_map.begin() + h_edge_offsets[i],
                                          new_vertices.begin() + h_edge_offsets[i],
                                          segment_sorted_new_vertices.begin() + h_edge_offsets[i],
                                          h_edge_offsets[i + 1] - h_edge_offsets[i],
                                          h_label_offsets[i + 1] - h_label_offsets[i],
                                          offset_first,
                                          offset_first + 1,
                                          handle.get_stream());
    }
    new_vertices.resize(0, handle.get_stream());
    d_tmp_storage.resize(0, handle.get_stream());
    new_vertices.shrink_to_fit(handle.get_stream());
    d_tmp_storage.shrink_to_fit(handle.get_stream());

    auto edgelist_label_indices = detail::expand_sparse_offsets(
      std::get<1>(*label_offsets), label_index_t{0}, handle.get_stream());

    auto pair_first =
      thrust::make_zip_iterator(edgelist_srcs.begin(), edgelist_label_indices.begin());
    thrust::transform(
      handle.get_thrust_policy(),
      pair_first,
      pair_first + edgelist_srcs.size(),
      edgelist_srcs.begin(),
      [renumber_map_label_offsets = raft::device_span<size_t const>(
         (*renumber_map_label_offsets).data(), (*renumber_map_label_offsets).size()),
       old_vertices = raft::device_span<vertex_t const>(segment_sorted_renumber_map.data(),
                                                        segment_sorted_renumber_map.size()),
       new_vertices = raft::device_span<vertex_t const>(
         segment_sorted_new_vertices.data(),
         segment_sorted_new_vertices.size())] __device__(auto pair) {
        auto old_vertex         = thrust::get<0>(pair);
        auto label_index        = thrust::get<1>(pair);
        auto label_start_offset = renumber_map_label_offsets[label_index];
        auto label_end_offset   = renumber_map_label_offsets[label_index + 1];
        auto it                 = thrust::lower_bound(thrust::seq,
                                      old_vertices.begin() + label_start_offset,
                                      old_vertices.begin() + label_end_offset,
                                      old_vertex);
        assert(*it == old_vertex);
        return *(new_vertices.begin() + thrust::distance(old_vertices.begin(), it));
      });

    pair_first = thrust::make_zip_iterator(edgelist_dsts.begin(), edgelist_label_indices.begin());
    thrust::transform(
      handle.get_thrust_policy(),
      pair_first,
      pair_first + edgelist_dsts.size(),
      edgelist_dsts.begin(),
      [renumber_map_label_offsets = raft::device_span<size_t const>(
         (*renumber_map_label_offsets).data(), (*renumber_map_label_offsets).size()),
       old_vertices = raft::device_span<vertex_t const>(segment_sorted_renumber_map.data(),
                                                        segment_sorted_renumber_map.size()),
       new_vertices = raft::device_span<vertex_t const>(
         segment_sorted_new_vertices.data(),
         segment_sorted_new_vertices.size())] __device__(auto pair) {
        auto old_vertex         = thrust::get<0>(pair);
        auto label_index        = thrust::get<1>(pair);
        auto label_start_offset = renumber_map_label_offsets[label_index];
        auto label_end_offset   = renumber_map_label_offsets[label_index + 1];
        auto it                 = thrust::lower_bound(thrust::seq,
                                      old_vertices.begin() + label_start_offset,
                                      old_vertices.begin() + label_end_offset,
                                      old_vertex);
        assert(*it == old_vertex);
        return new_vertices[thrust::distance(old_vertices.begin(), it)];
      });
  } else {
    kv_store_t<vertex_t, vertex_t, false> kv_store(renumber_map.begin(),
                                                   renumber_map.end(),
                                                   thrust::make_counting_iterator(vertex_t{0}),
                                                   std::numeric_limits<vertex_t>::max(),
                                                   std::numeric_limits<vertex_t>::max(),
                                                   handle.get_stream());
    auto kv_store_view = kv_store.view();

    kv_store_view.find(
      edgelist_srcs.begin(), edgelist_srcs.end(), edgelist_srcs.begin(), handle.get_stream());
    kv_store_view.find(
      edgelist_dsts.begin(), edgelist_dsts.end(), edgelist_dsts.begin(), handle.get_stream());
  }

  return std::make_tuple(std::move(edgelist_srcs),
                         std::move(edgelist_dsts),
                         std::move(renumber_map),
                         std::move(renumber_map_label_offsets));
}

}  // namespace cugraph<|MERGE_RESOLUTION|>--- conflicted
+++ resolved
@@ -268,14 +268,7 @@
 
     auto num_chunks = (edgelist_srcs.size() + (approx_edges_to_sort_per_iteration - 1)) /
                       approx_edges_to_sort_per_iteration;
-<<<<<<< HEAD
-    if(num_chunks < 1) {
-      num_chunks = 1;
-    }
-    auto chunk_size = (num_labels + (num_chunks - 1)) / num_chunks;
-=======
     auto chunk_size = (num_chunks > 0) ? ((num_labels + (num_chunks - 1)) / num_chunks) : 0;
->>>>>>> 3e009cd4
 
     size_t copy_offset{0};
     for (size_t i = 0; i < num_chunks; ++i) {

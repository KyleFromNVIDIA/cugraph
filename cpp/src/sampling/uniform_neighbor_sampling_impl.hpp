--- conflicted
+++ resolved
@@ -58,12 +58,7 @@
   raft::host_span<int32_t const> fan_out,
   bool return_hops,
   bool with_replacement,
-<<<<<<< HEAD
-  bool unique_sources,
-  bool carry_over_sources,
-=======
   prior_sources_behavior_t prior_sources_behavior,
->>>>>>> 4535d388
   bool dedupe_sources,
   raft::random::RngState& rng_state,
   bool do_expensive_check)
@@ -125,17 +120,10 @@
     std::tuple<rmm::device_uvector<vertex_t>, std::optional<rmm::device_uvector<label_t>>>>
     vertex_used_as_source{std::nullopt};
 
-<<<<<<< HEAD
-  if (unique_sources) {
-    vertex_used_as_source = std::make_optional(
-      std::make_tuple(rmm::device_uvector<vertex_t>{0, handle.get_stream()},
-                      starting_vertex_labels
-=======
   if (prior_sources_behavior == prior_sources_behavior_t::EXCLUDE) {
     vertex_used_as_source = std::make_optional(
       std::make_tuple(rmm::device_uvector<vertex_t>{0, handle.get_stream()},
                       this_frontier_vertex_labels
->>>>>>> 4535d388
                         ? std::make_optional(rmm::device_uvector<label_t>{0, handle.get_stream()})
                         : std::nullopt));
   }
@@ -190,13 +178,8 @@
       std::tie(frontier_vertices, frontier_vertex_labels, vertex_used_as_source) =
         prepare_next_frontier(
           handle,
-<<<<<<< HEAD
-          starting_vertices,
-          starting_vertex_labels,
-=======
           this_frontier_vertices,
           this_frontier_vertex_labels,
->>>>>>> 4535d388
           raft::device_span<vertex_t const>{level_result_dst_vectors.back().data(),
                                             level_result_dst_vectors.back().size()},
           frontier_vertex_labels ? std::make_optional(raft::device_span<label_t const>(
@@ -206,18 +189,6 @@
           std::move(vertex_used_as_source),
           graph_view.local_vertex_partition_view(),
           vertex_partition_range_lasts,
-<<<<<<< HEAD
-          carry_over_sources,
-          dedupe_sources,
-          do_expensive_check);
-
-      starting_vertices =
-        raft::device_span<vertex_t const>(frontier_vertices.data(), frontier_vertices.size());
-
-      if (frontier_vertex_labels) {
-        starting_vertex_labels = raft::device_span<label_t const>(frontier_vertex_labels->data(),
-                                                                  frontier_vertex_labels->size());
-=======
           prior_sources_behavior,
           dedupe_sources,
           do_expensive_check);
@@ -228,7 +199,6 @@
       if (frontier_vertex_labels) {
         this_frontier_vertex_labels = raft::device_span<label_t const>(
           frontier_vertex_labels->data(), frontier_vertex_labels->size());
->>>>>>> 4535d388
       }
     }
   }
@@ -379,12 +349,7 @@
   raft::random::RngState& rng_state,
   bool return_hops,
   bool with_replacement,
-<<<<<<< HEAD
-  bool unique_sources,
-  bool carry_over_sources,
-=======
   prior_sources_behavior_t prior_sources_behavior,
->>>>>>> 4535d388
   bool dedupe_sources,
   bool do_expensive_check)
 {
@@ -401,12 +366,7 @@
                                               fan_out,
                                               return_hops,
                                               with_replacement,
-<<<<<<< HEAD
-                                              unique_sources,
-                                              carry_over_sources,
-=======
                                               prior_sources_behavior,
->>>>>>> 4535d388
                                               dedupe_sources,
                                               rng_state,
                                               do_expensive_check);

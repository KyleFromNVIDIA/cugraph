--- conflicted
+++ resolved
@@ -367,13 +367,10 @@
     src/centrality/betweenness_centrality.cu
     src/experimental/graph.cu
     src/experimental/graph_view.cu
-<<<<<<< HEAD
-    src/experimental/induced_subgraph.cu
-=======
     src/experimental/coarsen_graph.cu
     src/experimental/renumber_edgelist.cu
     src/experimental/relabel.cu
->>>>>>> aad1cc24
+    src/experimental/induced_subgraph.cu
     src/experimental/bfs.cu
     src/experimental/sssp.cu
     src/experimental/pagerank.cu

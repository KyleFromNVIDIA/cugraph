--- conflicted
+++ resolved
@@ -144,22 +144,14 @@
     if (PERF) {
       hr_clock.start();
       for (int i = 0; i < PERF_MULTIPLIER; ++i) {
-<<<<<<< HEAD
-        cugraph::pagerank<int, int, T>(handle, G, d_pagerank);
-=======
         cugraph::pagerank<int, int, T>(G.handle[0], G, d_pagerank);
->>>>>>> e630ffb7
         cudaDeviceSynchronize();
       }
       hr_clock.stop(&time_tmp);
       pagerank_time.push_back(time_tmp);
     } else {
       cudaProfilerStart();
-<<<<<<< HEAD
-      cugraph::pagerank<int, int, T>(handle, G, d_pagerank);
-=======
       cugraph::pagerank<int, int, T>(G.handle[0], G, d_pagerank);
->>>>>>> e630ffb7
       cudaProfilerStop();
       cudaDeviceSynchronize();
     }

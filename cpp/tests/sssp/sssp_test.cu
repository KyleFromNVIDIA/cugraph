/*
 * Copyright (c) 2019-2020, NVIDIA CORPORATION.  All rights reserved.
 *
 * NVIDIA CORPORATION and its licensors retain all intellectual property
 * and proprietary rights in and to this software, related documentation
 * and any modifications thereto.  Any use, reproduction, disclosure or
 * distribution of this software and related documentation without an express
 * license agreement from NVIDIA CORPORATION is strictly prohibited
 *
 */

#include <cugraph.h>
#include <gtest/gtest.h>
#include <nvgraph/nvgraph.h>
#include <nvgraph_gdf.h>
#include <thrust/device_vector.h>
#include <thrust/fill.h>
#include <algorithm>
#include <queue>
#include <unordered_map>
#include <utility>
#include "high_res_clock.h"
#include "test_utils.h"

#include <converters/COOtoCSR.cuh>

#include "algorithms.hpp"
#include "graph.hpp"

typedef enum graph_type { RMAT, MTX } GraphType;

template <typename MaxEType, typename MaxVType, typename DistType>
void ref_bfs(const std::vector<MaxEType>& rowPtr,
             const std::vector<MaxVType>& colInd,
             const MaxVType source_vertex,
             std::vector<DistType>& distances,
             std::vector<MaxVType>& predecessors)
{
  typename std::vector<MaxEType>::size_type n   = rowPtr.size() - 1;
  typename std::vector<MaxVType>::size_type nnz = colInd.size();

  ASSERT_LE(n, static_cast<decltype(n)>(std::numeric_limits<MaxVType>::max()) - 1);
  ASSERT_LE(nnz, static_cast<decltype(nnz)>(std::numeric_limits<MaxEType>::max()));
  ASSERT_EQ(distances.size(), rowPtr.size() - 1);

  std::fill(distances.begin(), distances.end(), std::numeric_limits<DistType>::max());
  std::fill(predecessors.begin(), predecessors.end(), -1);

  std::queue<MaxVType> q;
  q.push(source_vertex);
  distances[source_vertex] = 0;

  while (!q.empty()) {
    MaxVType u = q.front();
    q.pop();

    for (auto iCol = rowPtr[u]; iCol != rowPtr[u + 1]; ++iCol) {
      MaxVType v = colInd[iCol];
      // undiscovered
      if (distances[v] == std::numeric_limits<DistType>::max()) {
        distances[v]    = distances[u] + 1;
        predecessors[v] = u;
        q.push(v);
      }
    }
  }
}

template <typename MaxEType, typename MaxVType, typename DistType>
void ref_sssp(const std::vector<MaxEType>& rowPtr,
              const std::vector<MaxVType>& colInd,
              const std::vector<DistType>& weights,
              const MaxVType source_vertex,
              std::vector<DistType>& distances,
              std::vector<MaxVType>& predecessors)
{
  typename std::vector<MaxEType>::size_type n   = rowPtr.size() - 1;
  typename std::vector<MaxVType>::size_type nnz = colInd.size();

  ASSERT_LE(n, static_cast<decltype(n)>(std::numeric_limits<MaxVType>::max()) - 1);
  ASSERT_LE(nnz, static_cast<decltype(nnz)>(std::numeric_limits<MaxEType>::max()));
  ASSERT_EQ(nnz, weights.size());
  ASSERT_EQ(distances.size(), rowPtr.size() - 1);

  std::fill(distances.begin(), distances.end(), std::numeric_limits<DistType>::max());
  std::fill(predecessors.begin(), predecessors.end(), -1);

  std::set<MaxVType> curr_frontier;
  curr_frontier.insert(source_vertex);
  distances[source_vertex] = 0;
  MaxVType nf              = 1;

  while (nf > 0) {
    std::set<MaxVType> next_frontier;
    for (auto it = curr_frontier.begin(); it != curr_frontier.end(); ++it) {
      MaxVType u = *it;

      for (auto iCol = rowPtr[u]; iCol != rowPtr[u + 1]; ++iCol) {
        MaxVType v = colInd[iCol];
        // relax
        if (distances[u] + weights[iCol] < distances[v]) {
          distances[v] = distances[u] + weights[iCol];
          next_frontier.insert(v);
          predecessors[v] = u;
        }
      }
    }

    curr_frontier = next_frontier;
    nf            = curr_frontier.size();
  }
}

// do the perf measurements
// enabled by command line parameter s'--perf'
static int PERF = 0;

// iterations for perf tests
// enabled by command line parameter '--perf-iters"
static int PERF_MULTIPLIER = 5;

typedef struct SSSP_Usecase_t {
  GraphType type_;
  std::string config_;
  std::string file_path_;
  uint64_t src_;
  SSSP_Usecase_t(const GraphType& type, const std::string& config, const int src)
    : type_(type), config_(config), src_(src)
  {
    // assume relative paths are relative to RAPIDS_DATASET_ROOT_DIR
    // FIXME: Use platform independent stuff from c++14/17 on compiler update
    if (type_ == MTX) {
      const std::string& rapidsDatasetRootDir = get_rapids_dataset_root_dir();
      if ((config_ != "") && (config_[0] != '/')) {
        file_path_ = rapidsDatasetRootDir + "/" + config_;
      } else {
        file_path_ = config_;
      }
    }
  };
} SSSP_Usecase;

class Tests_SSSP : public ::testing::TestWithParam<SSSP_Usecase> {
 public:
  Tests_SSSP() {}
  static void SetupTestCase() {}
  static void TearDownTestCase()
  {
    if (PERF) {
      for (size_t i = 0; i < SSSP_time.size(); ++i) {
        std::cout << SSSP_time[i] / PERF_MULTIPLIER << std::endl;
      }
    }
  }
  virtual void SetUp() {}
  virtual void TearDown() {}

  static std::vector<double> SSSP_time;

  // MaxVType:        Data type of vertices id (signed int-32)
  // MaxEType:        Data type of edges id (signed int-32)
  // DistType:        Data type of weights (float / double)
  // DoRandomWeights: SSSP Implementation requires weights to operate,
  //                    if true: generate random weights before calling
  //                    else:    relies on self inner code using fake 1.0 weights
  // DoDist:          User can provide weights or not, simulate this behavior
  // DoPreds:         User can provide predecessors or not, simulate this behavior
  template <typename MaxVType,
            typename MaxEType,
            typename DistType,
            bool DoRandomWeights,
            bool DoDist,
            bool DoPreds>
  void run_current_test(const SSSP_Usecase& param)
  {
    // Allocate memory on host (We will resize later on)
    std::vector<MaxVType> cooRowInd;
    std::vector<MaxVType> cooColInd;
    std::vector<DistType> cooVal;

    DistType* distances = nullptr;
    MaxVType* preds     = nullptr;

    MaxVType num_vertices;
    MaxEType num_edges;
    const MaxVType src = param.src_;

    ASSERT_LE(param.src_, static_cast<uint64_t>(std::numeric_limits<MaxVType>::max()));
    // src = static_cast<MaxVType>(param.src_);

    // Input
    ASSERT_TRUE(typeid(MaxVType) == typeid(int));  // We don't have support for other types yet
    ASSERT_TRUE(typeid(MaxEType) == typeid(int));  // We don't have support for other types yet
    ASSERT_TRUE((typeid(DistType) == typeid(float)) || (typeid(DistType) == typeid(double)));
    if (param.type_ == RMAT) {
      // This is size_t due to grmat_gen which should be fixed there
      // TODO rmat is disabled
      return;
    } else if (param.type_ == MTX) {
      MaxVType m, k;
      MaxEType nnz;
      MM_typecode mc;

      FILE* fpin = fopen(param.file_path_.c_str(), "r");
      ASSERT_NE(fpin, static_cast<FILE*>(nullptr)) << "fopen (" << param.file_path_ << ") failure.";

      // mm_properties has only one template param which should be fixed there
      ASSERT_EQ(mm_properties<MaxVType>(fpin, 1, &mc, &m, &k, &nnz), 0)
        << "could not read Matrix Market file properties"
        << "\n";
      ASSERT_TRUE(mm_is_matrix(mc));
      ASSERT_TRUE(mm_is_coordinate(mc));
      ASSERT_FALSE(mm_is_complex(mc));
      ASSERT_FALSE(mm_is_skew(mc));

      // Allocate memory on host
      cooRowInd.resize(nnz);
      cooColInd.resize(nnz);

      // Read weights if given
      if (!mm_is_pattern(mc)) {
        cooVal.resize(nnz);
        ASSERT_EQ((mm_to_coo(fpin,
                             1,
                             nnz,
                             &cooRowInd[0],
                             &cooColInd[0],
                             &cooVal[0],
                             static_cast<DistType*>(nullptr))),
                  0)
          << "could not read matrix data"
          << "\n";
      } else {
        ASSERT_EQ((mm_to_coo(fpin,
                             1,
                             nnz,
                             &cooRowInd[0],
                             &cooColInd[0],
                             static_cast<DistType*>(nullptr),
                             static_cast<DistType*>(nullptr))),
                  0)
          << "could not read matrix data"
          << "\n";
        // Set random weights
        if (std::is_same<DistType, float>::value || std::is_same<DistType, double>::value) {
          cooVal.resize(nnz);
          for (auto i = 0; i < nnz; i++) {
            cooVal[i] = static_cast<DistType>(rand()) / static_cast<DistType>(RAND_MAX);
          }
        }
      }

      ASSERT_EQ(fclose(fpin), 0);

      num_vertices = m;
      num_edges    = nnz;
    } else {
      ASSERT_TRUE(0);
    }
    CSR_Result_Weighted<MaxVType, DistType> result;
    ConvertCOOtoCSR_weighted(&cooRowInd[0], &cooColInd[0], &cooVal[0], num_edges, result);
<<<<<<< HEAD
    cugraph::experimental::GraphCSRView<MaxVType, MaxEType, DistType>
                             G(result.rowOffsets,
                              result.colIndices,
                              (DistType*)nullptr,
                              result.size,
                              result.nnz);
    if (DoRandomWeights) {
      G.edge_data = result.edgeWeights;
    }
=======
    cugraph::experimental::GraphCSR<MaxVType, MaxEType, DistType> G(
      result.rowOffsets, result.colIndices, (DistType*)nullptr, result.size, result.nnz);
    if (DoRandomWeights) { G.edge_data = result.edgeWeights; }
>>>>>>> 8c6070c4
    cudaDeviceSynchronize();

    std::vector<DistType> dist_vec;
    std::vector<MaxVType> pred_vec;
    rmm::device_vector<DistType> ddist_vec;
    rmm::device_vector<MaxVType> dpred_vec;

    if (DoDist) {
      dist_vec = std::vector<DistType>(num_vertices, std::numeric_limits<DistType>::max());
      // device alloc
      ddist_vec.resize(num_vertices);
      thrust::fill(ddist_vec.begin(), ddist_vec.end(), std::numeric_limits<DistType>::max());
      distances = thrust::raw_pointer_cast(ddist_vec.data());
    }

    if (DoPreds) {
      pred_vec = std::vector<MaxVType>(num_vertices, -1);
      dpred_vec.resize(num_vertices);
      preds = thrust::raw_pointer_cast(dpred_vec.data());
    }

    HighResClock hr_clock;
    double time_tmp;

    cudaDeviceSynchronize();
    if (PERF) {
      hr_clock.start();
      for (auto i = 0; i < PERF_MULTIPLIER; ++i) {
        cugraph::sssp(G, distances, preds, src);
        cudaDeviceSynchronize();
      }
      hr_clock.stop(&time_tmp);
      SSSP_time.push_back(time_tmp);
    } else {
      cugraph::sssp(G, distances, preds, src);
      cudaDeviceSynchronize();
    }

    // MTX may have zero-degree vertices. So reset num_vertices after
    // conversion to CSR
    num_vertices = G.number_of_vertices;

    if (DoDist)
      cudaMemcpy(
        (void*)&dist_vec[0], distances, sizeof(DistType) * num_vertices, cudaMemcpyDeviceToHost);

    if (DoPreds)
      cudaMemcpy(
        (void*)&pred_vec[0], preds, sizeof(MaxVType) * num_vertices, cudaMemcpyDeviceToHost);

    // Create ref host structures
    std::vector<MaxEType> vlist(num_vertices + 1);
    std::vector<MaxVType> elist(num_edges);
    std::vector<DistType> ref_distances(num_vertices), weights(num_edges);
    std::vector<MaxVType> ref_predecessors(num_vertices);

    cudaMemcpy(
      (void*)&vlist[0], G.offsets, sizeof(MaxEType) * (num_vertices + 1), cudaMemcpyDeviceToHost);
    cudaMemcpy((void*)&elist[0], G.indices, sizeof(MaxVType) * (num_edges), cudaMemcpyDeviceToHost);
    if (G.edge_data != nullptr) {
      cudaMemcpy(
        (void*)&weights[0], G.edge_data, sizeof(DistType) * (num_edges), cudaMemcpyDeviceToHost);
    } else {  // If SSSP is given no weights it uses unit weights by default
      std::fill(weights.begin(), weights.end(), static_cast<DistType>(1));
    }

    std::map<std::pair<MaxVType, MaxVType>, DistType> min_edge_map;

    if (DoPreds) {
      for (auto i = 0; i < num_vertices; ++i) {
        for (auto offset = vlist[i]; offset < vlist[i + 1]; ++offset) {
          DistType weight = weights[offset];
          auto key        = std::make_pair(i, elist[offset]);
          if (min_edge_map.find(key) != min_edge_map.end()) {
            min_edge_map[key] = std::min(weight, min_edge_map[key]);
          } else {
            min_edge_map[key] = weight;
          }
        }
      }
    }

    ref_sssp(vlist, elist, weights, src, ref_distances, ref_predecessors);

    for (auto i = 0; i < num_vertices; ++i) {
      if (DoDist)
        ASSERT_EQ(dist_vec[i], ref_distances[i])
          << "vid: " << i << "ref dist " << ref_distances[i] << " actual dist " << dist_vec[i];

      if (DoPreds) {
        if (pred_vec[i] != -1) {
          auto key                 = std::make_pair(pred_vec[i], i);
          DistType min_edge_weight = min_edge_map.at(key);

          ASSERT_EQ(ref_distances[pred_vec[i]] + min_edge_weight, ref_distances[i])
            << "vid: " << i << "pred " << pred_vec[i] << " ref dist " << ref_distances[i]
            << " observed " << ref_distances[pred_vec[i]] << " + " << min_edge_weight << " = "
            << ref_distances[pred_vec[i]] + min_edge_weight << "\n";
        } else {
          ASSERT_EQ(pred_vec[i], ref_predecessors[i])
            << "vid: " << i << "ref pred " << ref_predecessors[i] << " actual " << pred_vec[i];
        }
      }
    }
  }
};

std::vector<double> Tests_SSSP::SSSP_time;

TEST_P(Tests_SSSP, CheckFP32_NO_RANDOM_DIST_NO_PREDS)
{
  run_current_test<int, int, float, false, true, false>(GetParam());
}
TEST_P(Tests_SSSP, CheckFP32_NO_RANDOM_NO_DIST_PREDS)
{
  run_current_test<int, int, float, false, false, true>(GetParam());
}
TEST_P(Tests_SSSP, CheckFP32_NO_RANDOM_DIST_PREDS)
{
  run_current_test<int, int, float, false, true, true>(GetParam());
}
TEST_P(Tests_SSSP, CheckFP64_NO_RANDOM_DIST_NO_PREDS)
{
  run_current_test<int, int, double, false, true, false>(GetParam());
}
TEST_P(Tests_SSSP, CheckFP64_NO_RANDOM_NO_DIST_PREDS)
{
  run_current_test<int, int, double, false, false, true>(GetParam());
}
TEST_P(Tests_SSSP, CheckFP64_NO_RANDOM_DIST_PREDS)
{
  run_current_test<int, int, double, false, true, true>(GetParam());
}

// TODO: There might be some tests that are done twice (MTX that are not patterns)
TEST_P(Tests_SSSP, CheckFP32_RANDOM_DIST_NO_PREDS)
{
  run_current_test<int, int, float, true, true, false>(GetParam());
}
TEST_P(Tests_SSSP, CheckFP32_RANDOM_NO_DIST_PREDS)
{
  run_current_test<int, int, float, true, false, true>(GetParam());
}
TEST_P(Tests_SSSP, CheckFP32_RANDOM_DIST_PREDS)
{
  run_current_test<int, int, float, true, true, true>(GetParam());
}
TEST_P(Tests_SSSP, CheckFP64_RANDOM_DIST_NO_PREDS)
{
  run_current_test<int, int, double, true, true, false>(GetParam());
}
TEST_P(Tests_SSSP, CheckFP64_RANDOM_NO_DIST_PREDS)
{
  run_current_test<int, int, double, true, false, true>(GetParam());
}
TEST_P(Tests_SSSP, CheckFP64_RANDOM_DIST_PREDS)
{
  run_current_test<int, int, double, true, true, true>(GetParam());
}

// --gtest_filter=*simple_test*

INSTANTIATE_TEST_CASE_P(simple_test,
                        Tests_SSSP,
                        ::testing::Values(SSSP_Usecase(MTX, "test/datasets/dblp.mtx", 100),
                                          SSSP_Usecase(MTX, "test/datasets/wiki2003.mtx", 100000),
                                          SSSP_Usecase(MTX, "test/datasets/karate.mtx", 1)));

int main(int argc, char** argv)
{
  rmmInitialize(nullptr);
  testing::InitGoogleTest(&argc, argv);
  int rc = RUN_ALL_TESTS();
  rmmFinalize();
  return rc;
}<|MERGE_RESOLUTION|>--- conflicted
+++ resolved
@@ -259,21 +259,9 @@
     }
     CSR_Result_Weighted<MaxVType, DistType> result;
     ConvertCOOtoCSR_weighted(&cooRowInd[0], &cooColInd[0], &cooVal[0], num_edges, result);
-<<<<<<< HEAD
-    cugraph::experimental::GraphCSRView<MaxVType, MaxEType, DistType>
-                             G(result.rowOffsets,
-                              result.colIndices,
-                              (DistType*)nullptr,
-                              result.size,
-                              result.nnz);
-    if (DoRandomWeights) {
-      G.edge_data = result.edgeWeights;
-    }
-=======
-    cugraph::experimental::GraphCSR<MaxVType, MaxEType, DistType> G(
+    cugraph::experimental::GraphCSRView<MaxVType, MaxEType, DistType> G(
       result.rowOffsets, result.colIndices, (DistType*)nullptr, result.size, result.nnz);
     if (DoRandomWeights) { G.edge_data = result.edgeWeights; }
->>>>>>> 8c6070c4
     cudaDeviceSynchronize();
 
     std::vector<DistType> dist_vec;

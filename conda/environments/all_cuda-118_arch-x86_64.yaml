--- conflicted
+++ resolved
@@ -15,17 +15,10 @@
 - cudf=23.04.*
 - cxx-compiler
 - cython>=0.29,<0.30
-<<<<<<< HEAD
 - dask-cuda=23.04.*
 - dask-cudf=23.04.*
-- dask>=2022.12.0
-- distributed>=2022.12.0
-=======
-- dask-cuda=23.02.*
-- dask-cudf=23.02.*
 - dask==2023.1.1
 - distributed==2023.1.1
->>>>>>> f2b08107
 - doxygen
 - gcc_linux-64=9.*
 - gmock=1.10.0

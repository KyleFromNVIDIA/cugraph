# Copyright (c) 2023-2024, NVIDIA CORPORATION.

{% set version = environ['RAPIDS_PACKAGE_VERSION'].lstrip('v') + environ.get('VERSION_SUFFIX', '') %}
{% set minor_version = version.split('.')[0] + '.' + version.split('.')[1] %}
{% set py_version = environ['CONDA_PY'] %}
{% set cuda_version = '.'.join(environ['RAPIDS_CUDA_VERSION'].split('.')[:2]) %}
{% set cuda_major = cuda_version.split('.')[0] %}
{% set date_string = environ['RAPIDS_DATE_STRING'] %}

package:
  name: pylibcugraph
  version: {{ version }}

source:
  path: ../../..

build:
  number: {{ GIT_DESCRIBE_NUMBER }}
  string: cuda{{ cuda_major }}_py{{ py_version }}_{{ date_string }}_{{ GIT_DESCRIBE_HASH }}_{{ GIT_DESCRIBE_NUMBER }}
  script_env:
    - AWS_ACCESS_KEY_ID
    - AWS_SECRET_ACCESS_KEY
    - AWS_SESSION_TOKEN
    - CMAKE_C_COMPILER_LAUNCHER
    - CMAKE_CUDA_COMPILER_LAUNCHER
    - CMAKE_CXX_COMPILER_LAUNCHER
    - CMAKE_GENERATOR
    - PARALLEL_LEVEL
    - SCCACHE_BUCKET
    - SCCACHE_IDLE_TIMEOUT
    - SCCACHE_REGION
    - SCCACHE_S3_KEY_PREFIX=pylibcugraph-aarch64 # [aarch64]
    - SCCACHE_S3_KEY_PREFIX=pylibcugraph-linux64 # [linux64]
    - SCCACHE_S3_USE_SSL
    - SCCACHE_S3_NO_CREDENTIALS
  ignore_run_exports_from:
    {% if cuda_major == "11" %}
    - {{ compiler('cuda11') }}
    {% else %}
    - {{ compiler('cuda') }}
    - cuda-cudart-dev
    {% endif %}

requirements:
  build:
    - {{ compiler('c') }}
    - {{ compiler('cxx') }}
    {% if cuda_major == "11" %}
    - {{ compiler('cuda11') }} {{ cuda_version }}
    {% else %}
    - {{ compiler('cuda') }}
    {% endif %}
    - cuda-version ={{ cuda_version }}
    - cmake {{ cmake_version }}
    - ninja
    - {{ stdlib("c") }}
  host:
    - cuda-version ={{ cuda_version }}
    {% if cuda_major == "11" %}
    - cudatoolkit
    {% else %}
    - cuda-cudart-dev
    {% endif %}
    - cython >=3.0.0
    - libcugraph ={{ version }}
    - pylibraft ={{ minor_version }}
    - python
    - scikit-build-core >=0.7.0
<<<<<<< HEAD
    - setuptools
    - rapids-build-backend>=0.3.0,<0.4.0.dev0
=======
>>>>>>> ee4cbb7f
  run:
    - {{ pin_compatible('cuda-version', max_pin='x', min_pin='x') }}
    {% if cuda_major == "11" %}
    - cudatoolkit
    {% else %}
    - cuda-cudart
    {% endif %}
    - libcugraph ={{ version }}
    - python

tests:
  requirements:
    - cuda-version ={{ cuda_version }}
  imports:
    - pylibcugraph

about:
  home: https://rapids.ai/
  dev_url: https://github.com/rapidsai/cugraph
  license: Apache-2.0
  license_file: ../../../LICENSE
  summary: pylibcugraph library<|MERGE_RESOLUTION|>--- conflicted
+++ resolved
@@ -66,11 +66,7 @@
     - pylibraft ={{ minor_version }}
     - python
     - scikit-build-core >=0.7.0
-<<<<<<< HEAD
-    - setuptools
     - rapids-build-backend>=0.3.0,<0.4.0.dev0
-=======
->>>>>>> ee4cbb7f
   run:
     - {{ pin_compatible('cuda-version', max_pin='x', min_pin='x') }}
     {% if cuda_major == "11" %}

--- conflicted
+++ resolved
@@ -69,11 +69,7 @@
     - raft-dask ={{ minor_version }}
     - rmm ={{ minor_version }}
     - scikit-build-core >=0.7.0
-<<<<<<< HEAD
-    - setuptools
     - rapids-build-backend>=0.3.0,<0.4.0.dev0
-=======
->>>>>>> ee4cbb7f
   run:
     - aiohttp
     - {{ pin_compatible('cuda-version', max_pin='x', min_pin='x') }}
